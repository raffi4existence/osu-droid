--- conflicted
+++ resolved
@@ -431,19 +431,26 @@
             scale += 0.125f;
             drain *= 0.5f;
             overallDifficulty *= 0.5f;
-<<<<<<< HEAD
-            if(ModMenu.getInstance().getMod().contains(GameMod.MOD_HARDROCK)){
-                approachRate = (float) ((ModMenu.getInstance().getMod().contains(GameMod.MOD_DOUBLETIME) || ModMenu.getInstance().getMod().contains(GameMod.MOD_NIGHTCORE))?
-                (GameHelper.ar2ms(Math.min(1.4f * rawApproachRate, 10f) - 1f) / 1000f):(GameHelper.ar2ms(Math.min(1.4f * rawApproachRate, 10f) - 0.5f) / 1000f));
-            }
-            else{
-                approachRate = (float) ((ModMenu.getInstance().getMod().contains(GameMod.MOD_DOUBLETIME) || ModMenu.getInstance().getMod().contains(GameMod.MOD_NIGHTCORE))?
-                (GameHelper.ar2ms(rawApproachRate - 1f) / 1000f):(GameHelper.ar2ms(rawApproachRate - 0.5f) / 1000f));
-            }
-=======
-            approachRate = (float) ((ModMenu.getInstance().getMod().contains(GameMod.MOD_DOUBLETIME) || ModMenu.getInstance().getMod().contains(GameMod.MOD_NIGHTCORE) || ModMenu.getInstance().getMod().contains(GameMod.MOD_SPEEDUP))?
-            (GameHelper.ar2ms(rawApproachRate - 1f) / 1000f):(GameHelper.ar2ms(rawApproachRate - 0.5f) / 1000f));
->>>>>>> f4179f5e
+            if (ModMenu.getInstance().getMod().contains(GameMod.MOD_HARDROCK)){
+                if (ModMenu.getInstance().getMod().contains(GameMod.MOD_SPEEDUP)){
+                    approachRate = (float)(GameHelper.ar2ms(Math.min(1.4f * rawApproachRate, 10f) - 0.75f) / 1000f);
+                } else if (ModMenu.getInstance().getMod().contains(GameMod.MOD_DOUBLETIME) 
+                           || ModMenu.getInstance().getMod().contains(GameMod.MOD_NIGHTCORE)){
+                    approachRate = (float)(GameHelper.ar2ms(Math.min(1.4f * rawApproachRate, 10f) - 1f) / 1000f);
+                } else {
+                    approachRate = (float)(GameHelper.ar2ms(Math.min(1.4f * rawApproachRate, 10f) - 0.5f) / 1000f);
+                }
+            }
+            else {
+                if (ModMenu.getInstance().getMod().contains(GameMod.MOD_SPEEDUP)){
+                    approachRate = (float)(GameHelper.ar2ms(rawApproachRate - 0.75f) / 1000f);
+                } else if (ModMenu.getInstance().getMod().contains(GameMod.MOD_DOUBLETIME) 
+                           || ModMenu.getInstance().getMod().contains(GameMod.MOD_NIGHTCORE)){
+                    approachRate = (float)(GameHelper.ar2ms(rawApproachRate - 1f) / 1000f);
+                } else {
+                    approachRate = (float)(GameHelper.ar2ms(rawApproachRate - 0.5f) / 1000f);
+                }
+            }
         }
 
         if (ModMenu.getInstance().getMod().contains(GameMod.MOD_SMALLCIRCLE)) {
