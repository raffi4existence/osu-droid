package ru.nsu.ccfit.zuev.osu.menu;

import android.database.Cursor;
import com.reco1l.legacy.ui.multiplayer.Multiplayer;
import org.anddev.andengine.entity.Entity;
import org.anddev.andengine.entity.scene.Scene;
import org.anddev.andengine.entity.sprite.Sprite;
import org.anddev.andengine.entity.text.ChangeableText;
import org.anddev.andengine.entity.text.Text;
import org.anddev.andengine.input.touch.TouchEvent;
import org.anddev.andengine.input.touch.detector.ScrollDetector;
import org.anddev.andengine.input.touch.detector.SurfaceScrollDetector;
import org.anddev.andengine.opengl.texture.region.TextureRegion;
import org.anddev.andengine.util.Debug;
import org.anddev.andengine.util.MathUtils;
import org.jetbrains.annotations.Nullable;
import ru.nsu.ccfit.zuev.osu.*;
import ru.nsu.ccfit.zuev.osu.async.SyncTaskManager;
import ru.nsu.ccfit.zuev.osu.game.GameHelper;
import ru.nsu.ccfit.zuev.osu.helper.StringTable;
import ru.nsu.ccfit.zuev.osu.online.OnlineManager;
import ru.nsu.ccfit.zuev.osu.scoring.ScoreLibrary;
import ru.nsu.ccfit.zuev.osuplus.R;

import java.io.File;
import java.util.*;
import java.util.concurrent.ExecutorService;
import java.util.concurrent.Executors;
import java.util.concurrent.RejectedExecutionException;

public class ScoreBoard extends Entity implements ScrollDetector.IScrollDetectorListener {
    private final Scene mainScene;
    private final MenuItemListener listener;
    private final ChangeableText loadingText;
    private float percentShow = -1;
    private boolean showOnlineScores = false;
    private TrackInfo lastTrack;
    private boolean wasOnline = false;
    private boolean isScroll = false;

    private final SurfaceScrollDetector mScrollDetector;

    private float maxY = 100500;
    private int pointerId = -1;
    private float initialY = -1;
    private Float touchY;
    private float camY = -146;
    private float velocityY = 0;
    private float secPassed = 0;
    private float tapTime = 0;
    private float height = 0;
    private float downTime = -1;
    private int _scoreID = -1;
    private boolean moved = false;
    private ArrayList<ScoreBoardItem> scoreItems = null;


    private LoadTask currentTask;

    private Runnable currentAvatarTask;

    private final ExecutorService loadExecutor = Executors.newSingleThreadExecutor();


    public ScoreBoard(final Scene scene, final Entity layer, final MenuItemListener listener) {
        this.mainScene = scene;
        layer.attachChild(this);

        this.loadingText = new ChangeableText(5, 230, ResourceManager.getInstance().getFont("strokeFont"), "", 50);
        this.attachChild(this.loadingText);

        this.listener = listener;
        this.mScrollDetector = new SurfaceScrollDetector(this);
    }

    public static String convertModString(StringBuilder sb, String s) {
        sb.setLength(0);
        String[] mods = s.split("\\|", 2);
        for (int i = 0; i < mods[0].length(); i++) {
            switch (mods[0].charAt(i)) {
                case 'a':
                    sb.append("Auto,");
                    break;
                case 'x':
                    sb.append("Relax,");
                    break;
                case 'p':
                    sb.append("AP,");
                    break;
                case 'e':
                    sb.append("EZ,");
                    break;
                case 'n':
                    sb.append("NF,");
                    break;
                case 'r':
                    sb.append("HR,");
                    break;
                case 'h':
                    sb.append("HD,");
                    break;
                case 'i':
                    sb.append("FL,");
                    break;
                case 'd':
                    sb.append("DT,");
                    break;
                case 'c':
                    sb.append("NC,");
                    break;
                case 't':
                    sb.append("HT,");
                    break;
                case 's':
                    sb.append("PR,");
                    break;
                case 'l':
                    sb.append("REZ,");
                    break;
                case 'm':
                    sb.append("SC,");
                    break;
                case 'u':
                    sb.append("SD,");
                    break;
                case 'f':
                    sb.append("PF,");
                    break;
                case 'b':
                    sb.append("SU,");
                    break;
                case 'v':
                    sb.append("ScoreV2,");
                    break;
            }
        }

        if (mods.length > 1) {
            convertExtraModString(sb, mods[1]);
        }

        if (sb.length() == 0) {
            return "None";
        }

        return sb.toString().substring(0, sb.length() - 1);
    }

    private static void convertExtraModString(StringBuilder sb, String s) {
        var split = s.split("\\|");

        //noinspection ForLoopReplaceableByForEach
        for (int i = 0; i < split.length; i++) {
            var str = split[i];

            if (str.length() == 0)
                continue;

            if (str.charAt(0) == 'x' && str.length() == 5) {
                sb.append(str.substring(1)).append("x,");
            } else if (str.startsWith("AR")) {
                sb.append(str).append(',');
            }
        }
    }

    private String formatScore(StringBuilder sb, int score) {
        sb.setLength(0);
        sb.append(Math.abs(score));
        for (int i = sb.length() - 3; i > 0; i -= 3) {
            sb.insert(i, ' ');
        }
        return sb.toString();
    }

    private void initFromOnline(final TrackInfo track) {
        loadingText.setText("Loading scores...");

        currentTask = new LoadTask(true) {

            @Override
            public void run() {

                File trackFile = new File(track.getFilename());
                List<String> scores;

                try {
                    scores = OnlineManager.getInstance().getTop(trackFile, track.getMD5());
                } catch (OnlineManager.OnlineManagerException e) {
                    Debug.e("Cannot load scores " + e.getMessage());
                    
                    if (isActive()) 
                        loadingText.setText("Cannot load scores");
                    return;
                }

                if (!isActive())
                    return;

                loadingText.setText(OnlineManager.getInstance().getFailMessage());

                var items = new ArrayList<ScoreBoardItem>(scores.size());
                var sb = new StringBuilder();

                int nextTotalScore = 0;

                for (int i = 0; i < scores.size() && isActive(); ++i) {
                    Debug.i(scores.get(i));

                    String[] data = scores.get(i).split("\\s+");

                    if (data.length < 8 || data.length > 9) {
                        continue;
                    }

                    final int scoreID = Integer.parseInt(data[0]);

                    var isPersonalBest = data.length == 9;
                    var playerName = isPersonalBest ? OnlineManager.getInstance().getUsername() : data[1];
                    var currentTotalScore = Integer.parseInt(data[2]);
                    var combo = Integer.parseInt(data[3]);
                    var mark = data[4];
                    var modString = data[5];
                    var accuracy = GameHelper.Round(Integer.parseInt(data[6]) / 1000f, 2);
                    var avatarURL = data[7];
                    var beatmapRank = isPersonalBest ? Integer.parseInt(data[8]) : (i + 1);

                    var isPersonalBest = data.length == 9;

                    final String titleStr = "#"
<<<<<<< HEAD
                            + (isPersonalBest ? data[8] : (i + 1))
=======
                            + beatmapRank
>>>>>>> 03276396
                            + " "
                            + playerName + "\n"
                            + StringTable.format(R.string.menu_score, formatScore(sb, currentTotalScore), combo);

                    if (i < scores.size() - 1) {
                        String[] nextData = scores.get(i + 1).split("\\s+");

                        if (nextData.length == 8 || nextData.length == 9) {
                            nextTotalScore = Integer.parseInt(nextData[2]);
                        }
                    } else {
                        nextTotalScore = 0;
                    }

                    final int diffTotalScore = currentTotalScore - nextTotalScore;
                    final String accStr = convertModString(sb, modString) + "\n" + String.format(Locale.ENGLISH, "%.2f", accuracy) + "%" + "\n"
                            + (nextTotalScore == 0 ? "-" : ((diffTotalScore != 0 ? "+" : "") + diffTotalScore));

                    if (!isActive())
                        return;

<<<<<<< HEAD
                    var sprite = new ScoreItem(avatarExecutor, titleStr, accStr, data[4], true, scoreID, data[7], data[1], isPersonalBest);

                    if (isPersonalBest)
                        attachChild(sprite, 0);
                    else
                        attachChild(sprite);
=======
                    attachChild(new ScoreItem(avatarExecutor, titleStr, accStr, mark, true, scoreID, avatarURL, playerName));
>>>>>>> 03276396

                    ScoreBoardItem item = new ScoreBoardItem();
                    item.set(beatmapRank, playerName, combo, currentTotalScore, scoreID);

                    if (!isPersonalBest)
                        items.add(item);
                }
                scoreItems = items;
                percentShow = 0;
            }
        };
        loadExecutor.submit(currentTask);
    }

    private void initFromLocal(TrackInfo track) {

        currentTask = new LoadTask(false) {

            @Override
            public void run() {
                String[] columns = { "id", "playername", "score", "combo", "mark", "accuracy", "mode" };
                try (Cursor scoreSet = ScoreLibrary.getInstance().getMapScores(columns, track.getFilename())) {
                    if (scoreSet == null || scoreSet.getCount() == 0 || !isActive()) {
                        return;
                    }

                    var items = new ArrayList<ScoreBoardItem>(scoreSet.getCount());
                    var sb = new StringBuilder();

                    int nextTotalScore;

                    for (int i = 0; i < scoreSet.getCount() && isActive(); ++i) {
                        scoreSet.moveToPosition(i);
                        final int scoreID = scoreSet.getInt(0);

                        final int currTotalScore = scoreSet.getInt(scoreSet.getColumnIndexOrThrow("score"));
                        final String totalScore = formatScore(sb, currTotalScore);
                        final String titleStr = "#"
                                + (i + 1)
                                + " "
                                + scoreSet.getString(scoreSet.getColumnIndexOrThrow("playername"))
                                + "\n"
                                + StringTable.format(R.string.menu_score, totalScore, scoreSet.getInt(scoreSet.getColumnIndexOrThrow("combo")));

                        if (i < scoreSet.getCount() - 1) {
                            scoreSet.moveToPosition(i + 1);
                            nextTotalScore = scoreSet.getInt(scoreSet.getColumnIndexOrThrow("score"));
                            scoreSet.moveToPosition(i);
                        } else {
                            nextTotalScore = 0;
                        }

                        final long diffTotalScore = currTotalScore - nextTotalScore;
                        final String accStr = convertModString(sb, scoreSet.getString(scoreSet.getColumnIndexOrThrow("mode"))) + "\n"
                                + String.format(Locale.ENGLISH, "%.2f", GameHelper.Round(scoreSet.getFloat(scoreSet.getColumnIndexOrThrow("accuracy")) * 100, 2)) + "%" + "\n"
                                + (nextTotalScore == 0 ? "-" : ((diffTotalScore != 0 ? "+" : "") + diffTotalScore));

                        if (!isActive())
                            return;

<<<<<<< HEAD
                        attachChild(new ScoreItem(avatarExecutor, titleStr, accStr, scoreSet.getString(scoreSet.getColumnIndexOrThrow("mark")), false, scoreID, null, null, false), 0);
=======
                        attachChild(new ScoreItem(avatarExecutor, titleStr, accStr, scoreSet.getString(scoreSet.getColumnIndexOrThrow("mark")), false, scoreID, null, null));
>>>>>>> 03276396

                        var item = new ScoreBoardItem();
                        item.set(i + 1, scoreSet.getString(scoreSet.getColumnIndexOrThrow("playername")), scoreSet.getInt(scoreSet.getColumnIndexOrThrow("combo")), scoreSet.getInt(scoreSet.getColumnIndexOrThrow("score")), scoreID);
                        items.add(item);
                    }
                    scoreItems = items;
                    percentShow = 0;
                }
            }
        };
        loadExecutor.submit(currentTask);
    }

    public synchronized void init(final TrackInfo track) {

        if (currentTask != null && currentTask.avatarExecutor != null)
            currentTask.avatarExecutor.shutdownNow();

        if (lastTrack == track && showOnlineScores == wasOnline && wasOnline) {
            return;
        }

        loadingText.setText("");
        lastTrack = track;
        wasOnline = showOnlineScores;
        scoreItems = null;

        SyncTaskManager.getInstance().run(() -> {

            detachChildren();
            currentAvatarTask = null;
            attachChild(loadingText);

            if (track == null)
                return;

            if (OnlineManager.getInstance().isStayOnline() && showOnlineScores) {
                initFromOnline(track);
                return;
            }

            initFromLocal(track);
        });
    }

    @Override
    protected void onManagedUpdate(float pSecondsElapsed)
    {
        super.onManagedUpdate(pSecondsElapsed);
        secPassed += pSecondsElapsed;

        // The first child is always the loading text, and only leaderboard items need to be updated.
        if (getChildCount() <= 1) {
            return;
        }

        if (percentShow == -1) {
            float y = -camY;

            var count = getChildCount();
            for (int i = 0; i < count; i++)
            {
                var child = getChild(i);

                if (!(child instanceof Sprite))
                    continue;

                var sprite = (Sprite) child;
                sprite.setPosition(sprite.getX(), y);
                y += 0.8f * (sprite.getHeight() - 32);
            }

            y += camY;
            camY += velocityY * pSecondsElapsed;
            maxY = y - 0.8f * (Config.getRES_HEIGHT() - 110 - (height - 32));

            if (camY <= -146 && velocityY < 0 || camY > maxY && velocityY > 0) {
                camY -= velocityY * pSecondsElapsed;
                velocityY = 0;
                isScroll = false;
            }

            if (Math.abs(velocityY) > 500 * pSecondsElapsed) {
                velocityY -= 10 * pSecondsElapsed * Math.signum(velocityY);
            } else {
                velocityY = 0;
                isScroll = false;
            }
        } else {
            percentShow += pSecondsElapsed * 4;
            if (percentShow > 1) {
                percentShow = 1;
            }

            var count = getChildCount();
            for (int i = 0; i < count; i++)
            {
                var child = getChild(i);

                if (!(child instanceof Sprite))
                    continue;

                var sprite = (Sprite) child;
                sprite.setPosition(-160, 146 + 0.8f * percentShow * i * (sprite.getHeight() - 32));
            }

            if (percentShow == 1) {
                percentShow = -1;
            }
        }

        if (downTime >= 0) {
            downTime += pSecondsElapsed;
        }

        if (downTime > 0.5f) {
            moved = true;
            if (!Multiplayer.isMultiplayer && _scoreID != -1 && !showOnlineScores) {
                GlobalManager.getInstance().getSongMenu().showDeleteScoreMenu(_scoreID);
            }
            downTime = -1;
        }
    }

    @Override
    public void onScroll(ScrollDetector pScrollDetector, TouchEvent pTouchEvent, float pDistanceX, float pDistanceY) {
        switch (pTouchEvent.getAction()) {
            case TouchEvent.ACTION_DOWN:
                velocityY = 0;
                touchY = pTouchEvent.getY();
                pointerId = pTouchEvent.getPointerID();
                tapTime = secPassed;
                initialY = touchY;
                isScroll = true;
                break;
            case TouchEvent.ACTION_MOVE:
                if (pointerId == -1 || pointerId == pTouchEvent.getPointerID()) {
                    isScroll = true;
                    if (initialY == -1) {
                        velocityY = 0;
                        touchY = pTouchEvent.getY();
                        pointerId = pTouchEvent.getPointerID();
                        tapTime = secPassed;
                        initialY = touchY;
                    }

                    final float dy = pTouchEvent.getY() - touchY;

                    camY -= dy;
                    touchY = pTouchEvent.getY();
                    if (camY <= -146) {
                        camY = -146;
                        velocityY = 0;
                    } else if (camY >= maxY){
                        camY = maxY;
                        velocityY = 0;
                    }
                }
                break;
            default:
                if (pointerId == -1 || pointerId == pTouchEvent.getPointerID()) {
                    touchY = null;

                    if (secPassed - tapTime < 0.001f || initialY == -1) {
                        velocityY = 0;
                        isScroll = false;
                    } else {
                        velocityY = (initialY - pTouchEvent.getY()) / (secPassed - tapTime);
                        isScroll = true;
                    }

                    pointerId = -1;
                    initialY = -1;
                }
                break;
        }
    }

    public boolean isShowOnlineScores() {
        return showOnlineScores;
    }

    public void setShowOnlineScores(boolean showOnlineScores) {
        this.showOnlineScores = showOnlineScores;
    }

    @Nullable
    public ArrayList<ScoreBoardItem> getScoreBoardItems() {
        return scoreItems;
    }


    private abstract class LoadTask implements Runnable {

        protected final ExecutorService avatarExecutor;

        LoadTask(boolean fromOnline) {
            avatarExecutor = fromOnline ? Executors.newSingleThreadExecutor() : null;
        }

        protected final boolean isActive() {
            return currentTask == this;
        }

    }


    private class ScoreItem extends Sprite {


        private float dx = 0;

        private float dy = 0;

        private TextureRegion avatarTexture;

        private Runnable avatarTask;

        private final ExecutorService avatarExecutor;

        private final String username;

        private final int scoreID;

        private final boolean showOnline;
        

        private ScoreItem(
                ExecutorService avatarExecutor,
                String title,
                String acc,
                String markStr,
                boolean showOnline,
                int scoreID,
                String avaURL,
                String username,
                boolean isPersonalBest) {
            super(-150, 40,  ResourceManager.getInstance().getTexture("menu-button-background").deepCopy());

            this.avatarExecutor = avatarExecutor;
            this.showOnline = showOnline;
            this.username = username;
            this.scoreID = scoreID;

            var baseY = 0f;
            setWidth(724 * 1.1f);

            if (isPersonalBest) {

                var topText = new Text(
                        getWidth() / 2f,
                        0f,
                        ResourceManager.getInstance().getFont("strokeFont"),
                        "Personal Best");

                attachChild(topText);
                baseY = topText.getHeight() + 5;

                topText.setScale(0.8f);
                topText.setPosition((getWidth() - topText.getWidthScaled()) / 2f, 20f);

                setHeight(baseY + 120);

            } else {
                setHeight(107);
            }

            setScale(0.65f);
            camY = -146;

            setColor(0, 0, 0);
            setAlpha(0.5f);

            var shouldLoadAvatar = showOnlineScores
                    && Config.getLoadAvatar()
                    && avaURL != null
                    && avatarExecutor != null;

            float finalBaseY = baseY;
            avatarTask = shouldLoadAvatar ? new Runnable() {

                @Override
                public void run() {
                    var texture = ResourceManager.getInstance().getTexture("emptyavatar");

                    if (!avatarExecutor.isShutdown() && OnlineManager.getInstance().loadAvatarToTextureManager(avaURL)) {
                        avatarTexture = ResourceManager.getInstance().getAvatarTextureIfLoaded(avaURL);

                        if (avatarTexture != null)
                            texture = avatarTexture;
                    }

                    if (getParent() == null) {
                        onDetached();
                        return;
                    }
                    attachChild(new Sprite(55, finalBaseY + 12, 90, 90, texture));

                    if (currentAvatarTask == this)
                        currentAvatarTask = null;
                }
            } : null;

            int pos = shouldLoadAvatar ? 90 : 0;

            var text = new Text(pos + 160, baseY + 20, ResourceManager.getInstance().getFont("font"), title);
            var accText = new Text(670, baseY + 12, ResourceManager.getInstance().getFont("smallFont"), acc);
            var mark = new Sprite(pos + 80, baseY + 35, ResourceManager.getInstance().getTexture("ranking-" + markStr + "-small"));

            text.setScale(1.2f);
            mark.setScale(1.5f);
            mark.setPosition(pos + mark.getWidth() / 2 + 60, mark.getY());
            attachChild(text);
            attachChild(accText);
            attachChild(mark);

            mainScene.registerTouchArea(this);
            height = getHeight();
        }

        @Override
        public void onDetached()
        {
            if (avatarTexture != null)
                ResourceManager.getInstance().unloadTexture(avatarTexture);

            mainScene.unregisterTouchArea(this);
        }

        @Override
        protected void onManagedUpdate(float pSecondsElapsed)
        {
            super.onManagedUpdate(pSecondsElapsed);

            // This is to avoid loading avatars when the scene was changed (game started or user gone back to main menu).
            if (avatarTask != null && currentAvatarTask == null) {

                var task = avatarTask;
                avatarTask = null;
                currentAvatarTask = task;

                try {
                    avatarExecutor.submit(task);
                } catch (RejectedExecutionException e) {
                    if (currentAvatarTask == task)
                        currentAvatarTask = null;
                }
            }
        }

        @Override
        public boolean onAreaTouched(TouchEvent event, float localX, float localY) {
            mScrollDetector.onTouchEvent(event);
            mScrollDetector.setEnabled(true);

            if (event.isActionDown()) {
                moved = false;
                setAlpha(0.8f);
                listener.stopScroll(getY() + localY);
                dx = localX;
                dy = localY;
                downTime = 0;
                _scoreID = scoreID;
                return true;
            } else if (event.isActionUp() && !moved && !isScroll) {
                downTime = -1;
                setAlpha(0.5f);

                if (Multiplayer.isMultiplayer)
                    return true;

                listener.openScore(scoreID, showOnline, username);
                GlobalManager.getInstance().getScoring().setReplayID(scoreID);
                return true;
            } else if (event.isActionOutside() || event.isActionMove() && MathUtils.distance(dx, dy, localX, localY) > 10) {
                downTime = -1;
                setAlpha(0.5f);
                moved = true;
            }
            return false;
        }
    }
}
<|MERGE_RESOLUTION|>--- conflicted
+++ resolved
@@ -225,14 +225,8 @@
                     var avatarURL = data[7];
                     var beatmapRank = isPersonalBest ? Integer.parseInt(data[8]) : (i + 1);
 
-                    var isPersonalBest = data.length == 9;
-
                     final String titleStr = "#"
-<<<<<<< HEAD
-                            + (isPersonalBest ? data[8] : (i + 1))
-=======
                             + beatmapRank
->>>>>>> 03276396
                             + " "
                             + playerName + "\n"
                             + StringTable.format(R.string.menu_score, formatScore(sb, currentTotalScore), combo);
@@ -254,16 +248,12 @@
                     if (!isActive())
                         return;
 
-<<<<<<< HEAD
                     var sprite = new ScoreItem(avatarExecutor, titleStr, accStr, data[4], true, scoreID, data[7], data[1], isPersonalBest);
 
                     if (isPersonalBest)
                         attachChild(sprite, 0);
                     else
                         attachChild(sprite);
-=======
-                    attachChild(new ScoreItem(avatarExecutor, titleStr, accStr, mark, true, scoreID, avatarURL, playerName));
->>>>>>> 03276396
 
                     ScoreBoardItem item = new ScoreBoardItem();
                     item.set(beatmapRank, playerName, combo, currentTotalScore, scoreID);
@@ -324,11 +314,7 @@
                         if (!isActive())
                             return;
 
-<<<<<<< HEAD
-                        attachChild(new ScoreItem(avatarExecutor, titleStr, accStr, scoreSet.getString(scoreSet.getColumnIndexOrThrow("mark")), false, scoreID, null, null, false), 0);
-=======
-                        attachChild(new ScoreItem(avatarExecutor, titleStr, accStr, scoreSet.getString(scoreSet.getColumnIndexOrThrow("mark")), false, scoreID, null, null));
->>>>>>> 03276396
+                        attachChild(new ScoreItem(avatarExecutor, titleStr, accStr, scoreSet.getString(scoreSet.getColumnIndexOrThrow("mark")), false, scoreID, null, null, false));
 
                         var item = new ScoreBoardItem();
                         item.set(i + 1, scoreSet.getString(scoreSet.getColumnIndexOrThrow("playername")), scoreSet.getInt(scoreSet.getColumnIndexOrThrow("combo")), scoreSet.getInt(scoreSet.getColumnIndexOrThrow("score")), scoreID);
