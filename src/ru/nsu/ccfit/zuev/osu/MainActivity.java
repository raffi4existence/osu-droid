<<<<<<< HEAD
package ru.nsu.ccfit.zuev.osu;

import android.Manifest;
import android.annotation.SuppressLint;
import android.app.AlertDialog;
import android.content.ComponentName;
import android.content.ContentResolver;
import android.content.Context;
import android.content.DialogInterface;
import android.content.Intent;
import android.content.ServiceConnection;
import android.content.SharedPreferences;
import android.content.SharedPreferences.Editor;
import android.content.pm.PackageInfo;
import android.content.pm.PackageManager;
import android.graphics.Color;
import android.graphics.PixelFormat;
import android.os.Build;
import android.os.Bundle;
import android.os.Environment;
import android.os.Handler;
import android.os.IBinder;
import android.os.Looper;
import android.os.PowerManager;
import android.os.StatFs;
import android.util.DisplayMetrics;
import android.view.Gravity;
import android.view.KeyEvent;
import android.view.View;
import android.view.ViewGroup;
import android.view.WindowManager;
import android.widget.EditText;
import android.widget.FrameLayout;
import android.widget.RelativeLayout;
import android.widget.Toast;

import androidx.core.app.NotificationManagerCompat;
import androidx.core.content.PermissionChecker;
import androidx.preference.PreferenceManager;

import com.edlplan.ui.ActivityOverlay;
import com.google.firebase.analytics.FirebaseAnalytics;
import com.google.firebase.crashlytics.FirebaseCrashlytics;

import com.reco1l.legacy.AccessibilityDetector;
import net.lingala.zip4j.ZipFile;

import org.anddev.andengine.engine.Engine;
import org.anddev.andengine.engine.camera.Camera;
import org.anddev.andengine.engine.camera.SmoothCamera;
import org.anddev.andengine.engine.options.EngineOptions;
import org.anddev.andengine.engine.options.resolutionpolicy.RatioResolutionPolicy;
import org.anddev.andengine.entity.scene.Scene;
import org.anddev.andengine.extension.input.touch.controller.MultiTouch;
import org.anddev.andengine.extension.input.touch.controller.MultiTouchController;
import org.anddev.andengine.extension.input.touch.exception.MultiTouchException;
import org.anddev.andengine.input.touch.TouchEvent;
import org.anddev.andengine.opengl.view.RenderSurfaceView;
import org.anddev.andengine.sensor.accelerometer.AccelerometerData;
import org.anddev.andengine.sensor.accelerometer.IAccelerometerListener;
import org.anddev.andengine.ui.activity.BaseGameActivity;
import org.anddev.andengine.util.Debug;

import java.io.File;
import java.io.IOException;
import java.math.RoundingMode;
import java.text.DecimalFormat;
import java.util.ArrayList;
import java.util.List;
import java.util.concurrent.Executors;
import java.util.concurrent.ScheduledExecutorService;
import java.util.concurrent.TimeUnit;

import ru.nsu.ccfit.zuev.audio.BassAudioPlayer;
import ru.nsu.ccfit.zuev.audio.serviceAudio.SaveServiceObject;
import ru.nsu.ccfit.zuev.audio.serviceAudio.SongService;
import ru.nsu.ccfit.zuev.osu.async.AsyncTask;
import ru.nsu.ccfit.zuev.osu.async.SyncTaskManager;
import ru.nsu.ccfit.zuev.osu.game.SpritePool;
import ru.nsu.ccfit.zuev.osu.helper.FileUtils;
import ru.nsu.ccfit.zuev.osu.helper.InputManager;
import ru.nsu.ccfit.zuev.osu.helper.StringTable;
import ru.nsu.ccfit.zuev.osu.menu.FilterMenu;
import ru.nsu.ccfit.zuev.osu.menu.LoadingScreen;
import ru.nsu.ccfit.zuev.osu.menu.ModMenu;
import ru.nsu.ccfit.zuev.osu.menu.SplashScene;
import ru.nsu.ccfit.zuev.osu.online.OnlineManager;
import ru.nsu.ccfit.zuev.osuplus.BuildConfig;
import ru.nsu.ccfit.zuev.osuplus.R;

public class MainActivity extends BaseGameActivity implements
        IAccelerometerListener {
    public static SongService songService;
    public ServiceConnection connection;
    private PowerManager.WakeLock wakeLock = null;
    private String beatmapToAdd = null;
    private SaveServiceObject saveServiceObject;
    private final Handler handler = new Handler(Looper.getMainLooper());
    private FirebaseAnalytics analytics;
    private FirebaseCrashlytics crashlytics;
    private boolean willReplay = false;
    private static boolean activityVisible = true;

    @Override
    public Engine onLoadEngine() {
        if (!checkPermissions()) {
            return null;
        }
        analytics = FirebaseAnalytics.getInstance(this);
        crashlytics = FirebaseCrashlytics.getInstance();
        Config.loadConfig(this);
        initialGameDirectory();
        //Debug.setDebugLevel(Debug.DebugLevel.NONE);
        StringTable.setContext(this);
        ToastLogger.init(this);
        SyncTaskManager.getInstance().init(this);
        InputManager.setContext(this);
        OnlineManager.getInstance().Init(getApplicationContext());
        crashlytics.setUserId(Config.getOnlineDeviceID());

        final DisplayMetrics dm = new DisplayMetrics();
        getWindowManager().getDefaultDisplay().getMetrics(dm);
/*        final double screenSize = Math.sqrt(Utils.sqr(dm.widthPixels / dm.xdpi)
                + Utils.sqr(dm.heightPixels / dm.ydpi));*/
        double screenInches = Math.sqrt(Math.pow(dm.heightPixels, 2) + Math.pow(dm.widthPixels, 2)) / (dm.density * 160.0f);
        Debug.i("screen inches: " + screenInches);
        Config.setScaleMultiplier((float) ((11 - 5.2450170716245195) / 5));

        Config.setTextureQuality(1);
        final PowerManager manager = (PowerManager) getSystemService(Context.POWER_SERVICE);
        wakeLock = manager.newWakeLock(PowerManager.SCREEN_DIM_WAKE_LOCK,
                "osudroid:osu");

        Camera mCamera = new SmoothCamera(0, 0, Config.getRES_WIDTH(),
                Config.getRES_HEIGHT(), 0, 1800, 1);
        final EngineOptions opt = new EngineOptions(true,
                null, new RatioResolutionPolicy(
                Config.getRES_WIDTH(), Config.getRES_HEIGHT()),
                mCamera);
        opt.setNeedsMusic(true);
        opt.setNeedsSound(true);
        opt.getRenderOptions().disableExtensionVertexBufferObjects();
        opt.getTouchOptions().enableRunOnUpdateThread();
        final Engine engine = new Engine(opt);
        try {
            if (MultiTouch.isSupported(this)) {
                engine.setTouchController(new MultiTouchController());
            } else {
                ToastLogger.showText(
                        StringTable.get(R.string.message_error_multitouch),
                        false);
            }
        } catch (final MultiTouchException e) {
            ToastLogger.showText(
                    StringTable.get(R.string.message_error_multitouch),
                    false);
        }
        GlobalManager.getInstance().setCamera(mCamera);
        GlobalManager.getInstance().setEngine(engine);
        GlobalManager.getInstance().setMainActivity(this);
        return GlobalManager.getInstance().getEngine();
    }

    private void initialGameDirectory() {
        File dir = new File(Config.getBeatmapPath());
        // Creating Osu directory if it doesn't exist
        if (!dir.exists()) {
            if (!dir.mkdirs()) {
                Config.setBeatmapPath(Config.getCorePath() + "Songs/");
                dir = new File(Config.getBeatmapPath());
                if (!(dir.exists() || dir.mkdirs())) {
                    ToastLogger.showText(StringTable.format(
                            R.string.message_error_createdir, dir.getPath()),
                            true);
                } else {
                    final SharedPreferences prefs = PreferenceManager
                            .getDefaultSharedPreferences(this);
                    final SharedPreferences.Editor editor = prefs.edit();
                    editor.putString("directory", dir.getPath());
                    editor.commit();
                }

            }
            final File nomedia = new File(dir.getParentFile(), ".nomedia");
            try {
                nomedia.createNewFile();
            } catch (final IOException e) {
                Debug.e("LibraryManager: " + e.getMessage(), e);
            }
        }

        final File skinDir = new File(Config.getCorePath() + "/Skin");
        // Creating Osu/Skin directory if it doesn't exist
        if (!skinDir.exists()) {
            skinDir.mkdirs();
        }
    }

    private void initPreferences() {
        final SharedPreferences prefs = PreferenceManager
                .getDefaultSharedPreferences(this);

        if (prefs.getString("playername", "").equals("")) {
            final SharedPreferences.Editor editor = prefs.edit();
            editor.putString("playername", "Guest");
            editor.commit();

            final AlertDialog.Builder alert = new AlertDialog.Builder(this);

            alert.setTitle(StringTable.get(R.string.dialog_playername_title));
            alert.setMessage(StringTable
                    .get(R.string.dialog_playername_message));

            final EditText input = new EditText(this);
            input.setText("Guest");
            alert.setView(input);

            alert.setPositiveButton(StringTable.get(R.string.dialog_ok),
                    new DialogInterface.OnClickListener() {

                        public void onClick(final DialogInterface dialog,
                                            final int whichButton) {
                            final String value = input.getText().toString();
                            editor.putString("playername", value);
                            editor.commit();
                        }
                    });

            alert.show();
        }

        if (prefs.getBoolean("qualitySet", false) == false) {
            final SharedPreferences.Editor editor = prefs.edit();
            editor.putBoolean("qualitySet", true);
            final DisplayMetrics dm = new DisplayMetrics();
            getWindowManager().getDefaultDisplay().getMetrics(dm);

            if (dm.densityDpi > DisplayMetrics.DENSITY_MEDIUM) {
                editor.putBoolean("lowtextures", false);
            } else {
                editor.putBoolean("lowtextures", false);
            }
            editor.commit();
        }

        if (prefs.getBoolean("onlineSet", false) == false) {

            Editor editor = prefs.edit();
            editor.putBoolean("onlineSet", true);
            editor.commit();
        }
    }

    @Override
    public void onLoadResources() {
        Config.setTextureQuality(1);
        ResourceManager.getInstance().Init(mEngine, this);
        ResourceManager.getInstance().loadHighQualityAsset("welcome", "gfx/welcome.png");
        ResourceManager.getInstance().loadHighQualityAsset("loading_start", "gfx/loading.png");

        ResourceManager.getInstance().loadSound("welcome", "sfx/welcome.ogg", false);
        ResourceManager.getInstance().loadSound("welcome_piano", "sfx/welcome_piano.ogg", false);

        // Setting the scene as fast as we can
        getEngine().setScene(SplashScene.INSTANCE.getScene());

        ResourceManager.getInstance().loadHighQualityAsset("logo", "logo.png");
        ResourceManager.getInstance().loadHighQualityAsset("play", "play.png");
        ResourceManager.getInstance().loadHighQualityAsset("exit", "exit.png");
        ResourceManager.getInstance().loadHighQualityAsset("chimu", "chimu.png");
        ResourceManager.getInstance().loadHighQualityAsset("options", "options.png");
        ResourceManager.getInstance().loadHighQualityAsset("offline-avatar", "offline-avatar.png");
        ResourceManager.getInstance().loadHighQualityAsset("star", "gfx/star.png");
        ResourceManager.getInstance().loadHighQualityAsset("music_play", "music_play.png");
        ResourceManager.getInstance().loadHighQualityAsset("music_pause", "music_pause.png");
        ResourceManager.getInstance().loadHighQualityAsset("music_stop", "music_stop.png");
        ResourceManager.getInstance().loadHighQualityAsset("music_next", "music_next.png");
        ResourceManager.getInstance().loadHighQualityAsset("music_prev", "music_prev.png");
        ResourceManager.getInstance().loadHighQualityAsset("music_np", "music_np.png");
        ResourceManager.getInstance().loadHighQualityAsset("songselect-top", "songselect-top.png");
        File bg;
        if ((bg = new File(Config.getSkinPath() + "menu-background.png")).exists()
                || (bg = new File(Config.getSkinPath() + "menu-background.jpg")).exists()) {
            ResourceManager.getInstance().loadHighQualityFile("menu-background", bg);
        }
        // ResourceManager.getInstance().loadHighQualityAsset("exit", "exit.png");
        ResourceManager.getInstance().loadFont("font", null, 28, Color.WHITE);
        ResourceManager.getInstance().loadFont("smallFont", null, 21, Color.WHITE);
        ResourceManager.getInstance().loadStrokeFont("strokeFont", null, 36, Color.BLACK, Color.WHITE);
    }

    @Override
    public Scene onLoadScene() {
        return SplashScene.INSTANCE.getScene();
    }

    @Override
    public void onLoadComplete() {
        new AsyncTask() {
            @Override
            public void run() {
                BassAudioPlayer.initDevice();
                GlobalManager.getInstance().init();
                analytics.logEvent(FirebaseAnalytics.Event.APP_OPEN, null);
                GlobalManager.getInstance().setLoadingProgress(50);
                checkNewSkins();
                Config.loadSkins();
                checkNewBeatmaps();
                if (!LibraryManager.INSTANCE.loadLibraryCache(true)) {
                    LibraryManager.INSTANCE.scanLibrary();
                    System.gc();
                }
                SplashScene.INSTANCE.playWelcomeAnimation();
                try
                {
                    // Allow the welcome animation to progress before entering onComplete state.
                    Thread.sleep(2500);
                }
                catch (InterruptedException ignored)
                {
                }
                Updater.getInstance().checkForUpdates(false, true);
            }

            @Override
            public void onComplete() {
                GlobalManager.getInstance().setInfo("");
                GlobalManager.getInstance().setLoadingProgress(100);
                ResourceManager.getInstance().loadFont("font", null, 28, Color.WHITE);
                GlobalManager.getInstance().getEngine().setScene(GlobalManager.getInstance().getMainScene().getScene());
                GlobalManager.getInstance().getMainScene().loadBeatmap();
                initPreferences();
                availableInternalMemory();
                AccessibilityDetector.start(MainActivity.this);
                if (willReplay) {
                    GlobalManager.getInstance().getMainScene().watchReplay(beatmapToAdd);
                    willReplay = false;
                }
            }
        }.execute();
    }
    /*
    Accuracy isn't the best, but it's sufficient enough
    to determine whether storage is low or not
     */
    private void availableInternalMemory() {
        DecimalFormat df = new DecimalFormat("#.##");
        df.setRoundingMode(RoundingMode.HALF_EVEN);

        double availableMemory;
        double minMem = 1073741824D; //1 GiB = 1073741824 bytes
        File internal = Environment.getDataDirectory();
        StatFs stat = new StatFs(internal.getPath());
        availableMemory = (double) stat.getAvailableBytes();
        String toastMessage = String.format(StringTable.get(R.string.message_low_storage_space), df.format(availableMemory / minMem));
        if(availableMemory < 0.5 * minMem) { //I set 512MiB as a minimum
            Toast.makeText(this, toastMessage, Toast.LENGTH_SHORT).show();
        }
        Debug.i("Free Space: " + df.format(availableMemory / minMem));
    }

    @SuppressLint("ResourceType")
    @Override
    protected void onSetContentView() {
        this.mRenderSurfaceView = new RenderSurfaceView(this);
        if(Config.isUseDither()) {
            this.mRenderSurfaceView.setEGLConfigChooser(8,8,8,8,24,0);
            this.mRenderSurfaceView.getHolder().setFormat(PixelFormat.RGBA_8888);
        } else {
            this.mRenderSurfaceView.setEGLConfigChooser(true);
        }
        this.mRenderSurfaceView.setRenderer(this.mEngine);

        RelativeLayout layout = new RelativeLayout(this);
        layout.setBackgroundColor(Color.argb(255, 0, 0, 0));
        layout.addView(
                mRenderSurfaceView,
                new RelativeLayout.LayoutParams(
                        ViewGroup.LayoutParams.MATCH_PARENT,
                        ViewGroup.LayoutParams.MATCH_PARENT){{
                    addRule(RelativeLayout.CENTER_IN_PARENT);
                }});

        FrameLayout frameLayout = new FrameLayout(this);
        frameLayout.setId(0x28371);
        layout.addView(frameLayout, new RelativeLayout.LayoutParams(ViewGroup.LayoutParams.MATCH_PARENT, ViewGroup.LayoutParams.MATCH_PARENT));

        View c = new View(this);
        c.setBackgroundColor(Color.argb(0, 0, 0, 0));
        layout.addView(c, new RelativeLayout.LayoutParams(ViewGroup.LayoutParams.MATCH_PARENT, ViewGroup.LayoutParams.MATCH_PARENT));

        this.setContentView(
                layout,
                new FrameLayout.LayoutParams(FrameLayout.LayoutParams.MATCH_PARENT, FrameLayout.LayoutParams.MATCH_PARENT) {{
                    gravity = Gravity.CENTER;
                }});

        ActivityOverlay.initial(this, frameLayout.getId());
    }

    public void checkNewBeatmaps() {
        GlobalManager.getInstance().setInfo("Checking for new maps...");
        final File mainDir = new File(Config.getCorePath());
        if (beatmapToAdd != null) {
            File file = new File(beatmapToAdd);
            if (file.getName().toLowerCase().endsWith(".osz")) {
                ToastLogger.showText(
                        StringTable.get(R.string.message_lib_importing),
                        false);

                FileUtils.extractZip(beatmapToAdd, Config.getBeatmapPath());
                // LibraryManager.INSTANCE.sort();
                LibraryManager.INSTANCE.saveToCache();
            } else if (file.getName().endsWith(".odr")) {
                willReplay = true;
            }
        } else if (mainDir.exists() && mainDir.isDirectory()) {
            File[] filelist = FileUtils.listFiles(mainDir, ".osz");
            final ArrayList<String> beatmaps = new ArrayList<>();
            for (final File file : filelist) {
                try (var zip = new ZipFile(file)) {
                    if (zip.isValidZipFile()) {
                        beatmaps.add(file.getPath());
                    }
                } catch (IOException ignored) {}
            }

            File beatmapDir = new File(Config.getBeatmapPath());
            if (beatmapDir.exists()
                    && beatmapDir.isDirectory()) {
                filelist = FileUtils.listFiles(beatmapDir, ".osz");
                for (final File file : filelist) {
                    try (var zip = new ZipFile(file)) {
                        if (zip.isValidZipFile()) {
                            beatmaps.add(file.getPath());
                        }
                    } catch (IOException ignored) {}
                }
            }

            File downloadDir = Environment.getExternalStoragePublicDirectory(Environment.DIRECTORY_DOWNLOADS);
            if (Config.isSCAN_DOWNLOAD()
                    && downloadDir.exists()
                    && downloadDir.isDirectory()) {
                filelist = FileUtils.listFiles(downloadDir, ".osz");
                for (final File file : filelist) {
                    try (var zip = new ZipFile(file)) {
                        if (zip.isValidZipFile()) {
                            beatmaps.add(file.getPath());
                        }
                    } catch (IOException ignored) {}
                }
            }

            if (beatmaps.size() > 0) {
                // final boolean deleteOsz = Config.isDELETE_OSZ();
                // Config.setDELETE_OSZ(true);
                ToastLogger.showText(StringTable.format(
                        R.string.message_lib_importing_several,
                        beatmaps.size()), false);
                for (final String beatmap : beatmaps) {
                    FileUtils.extractZip(beatmap, Config.getBeatmapPath());
                }
                // Config.setDELETE_OSZ(deleteOsz);

                // LibraryManager.INSTANCE.sort();
                LibraryManager.INSTANCE.saveToCache();
            }
        }
    }

    public void checkNewSkins() {
        GlobalManager.getInstance().setInfo("Checking new skins...");

        final ArrayList<String> skins = new ArrayList<>();

        // Scanning skin directory
        final File skinDir = new File(Config.getSkinTopPath());

        if (skinDir.exists() && skinDir.isDirectory()) {
            final File[] files = FileUtils.listFiles(skinDir, ".osk");

            for (final File file : files) {
                try (var zip = new ZipFile(file)) {
                    if (zip.isValidZipFile()) {
                        skins.add(file.getPath());
                    }
                } catch (IOException ignored) {}
            }
        }

        // Scanning download directory
        final File downloadDir = Environment.getExternalStoragePublicDirectory(Environment.DIRECTORY_DOWNLOADS);

        if (Config.isSCAN_DOWNLOAD()
                && downloadDir.exists()
                && downloadDir.isDirectory()) {
            final File[] files = FileUtils.listFiles(downloadDir, ".osk");

            for (final File file : files) {
                try (var zip = new ZipFile(file)) {
                    if (zip.isValidZipFile()) {
                        skins.add(file.getPath());
                    }
                } catch (IOException ignored) {}
            }
        }

        if (skins.size() > 0) {
            ToastLogger.showText(StringTable.format(
                    R.string.message_skin_importing_several,
                    skins.size()), false);

            for (final String skin : skins) {
                if (FileUtils.extractZip(skin, Config.getSkinTopPath())) {
                    String folderName = skin.substring(0, skin.length() - 4);
                    // We have imported the skin!
                    ToastLogger.showText(
                            StringTable.format(R.string.message_lib_imported, folderName),
                            true);
                    Config.addSkin(folderName.substring(folderName.lastIndexOf("/") + 1), skin);
                }
            }
        }
    }

    public Handler getHandler() {
        return handler;
    }

    public FirebaseAnalytics getAnalytics() {
        return analytics;
    }

    public PowerManager.WakeLock getWakeLock() {
        return wakeLock;
    }

    public static boolean isActivityVisible() {
        return activityVisible;
    }

    @Override
    protected void onCreate(Bundle pSavedInstanceState) {
        super.onCreate(pSavedInstanceState);
        if (this.mEngine == null) {
            return;
        }

        if (BuildConfig.DEBUG) {
            //Toast.makeText(this,"this is debug version",Toast.LENGTH_LONG).show();
            try {
                File d = new File(Environment.getExternalStorageDirectory(), "osu!droid/Log");
                if (!d.exists()) d.mkdirs();
                File f = new File(d, "rawlog.txt");
                if (!f.exists()) f.createNewFile();
                Runtime.getRuntime().exec("logcat -f " + (f.getAbsolutePath()));
            } catch (IOException e) {
            }
        }
        onBeginBindService();
    }

    public void onBeginBindService() {
        if (connection == null && songService == null) {
            connection = new ServiceConnection() {
                @Override
                public void onServiceConnected(ComponentName name, IBinder service) {
                    songService = ((SongService.ReturnBindObject) service).getObject();
                    saveServiceObject = (SaveServiceObject) getApplication();
                    saveServiceObject.setSongService(songService);
                    GlobalManager.getInstance().setSongService(songService);
                }

                @Override
                public void onServiceDisconnected(ComponentName name) {

                }

            };

            bindService(new Intent(MainActivity.this, SongService.class), connection, BIND_AUTO_CREATE);
        }
        GlobalManager.getInstance().setSongService(songService);
        GlobalManager.getInstance().setSaveServiceObject(saveServiceObject);
    }

    @Override
    protected void onStart() {
//        this.enableAccelerometerSensor(this);
        if (getIntent().getAction() != null
                && getIntent().getAction().equals(Intent.ACTION_VIEW)) {
            if (ContentResolver.SCHEME_FILE.equals(getIntent().getData().getScheme())) {
                beatmapToAdd = getIntent().getData().getPath();
            }
            if (BuildConfig.DEBUG) {
                System.out.println(getIntent());
                System.out.println(getIntent().getData().getEncodedPath());
            }
        }
        super.onStart();
    }

    @Override
    public void onResume() {
        super.onResume();
        if (this.mEngine == null) {
            return;
        }
        activityVisible = true;
        if (GlobalManager.getInstance().getEngine() != null && GlobalManager.getInstance().getGameScene() != null
                && GlobalManager.getInstance().getEngine().getScene() == GlobalManager.getInstance().getGameScene().getScene()) {
            GlobalManager.getInstance().getEngine().getTextureManager().reloadTextures();
        }
        if (GlobalManager.getInstance().getMainScene() != null) {
            if (songService != null && Build.VERSION.SDK_INT > 10) {
                if (songService.hideNotification()) {
                    if (wakeLock != null && wakeLock.isHeld()) wakeLock.release();
                    GlobalManager.getInstance().getMainScene().loadBeatmapInfo();
                    GlobalManager.getInstance().getMainScene().loadTimeingPoints(false);
                    GlobalManager.getInstance().getMainScene().progressBar.setTime(songService.getLength());
                    GlobalManager.getInstance().getMainScene().progressBar.setPassedTime(songService.getPosition());
                    GlobalManager.getInstance().getMainScene().musicControl(MainScene.MusicOption.SYNC);
                }
            }
        }
    }
    
    @Override
    public void onPause() {
        super.onPause();
        activityVisible = false;
        if (this.mEngine == null) {
            return;
        }
        if (GlobalManager.getInstance().getEngine() != null && GlobalManager.getInstance().getGameScene() != null
                && GlobalManager.getInstance().getEngine().getScene() == GlobalManager.getInstance().getGameScene().getScene()) {
            SpritePool.getInstance().purge();
            GlobalManager.getInstance().getGameScene().pause();
        }
        if (GlobalManager.getInstance().getMainScene() != null) {
            BeatmapInfo beatmapInfo = GlobalManager.getInstance().getMainScene().beatmapInfo;
            if (songService != null && beatmapInfo != null && !songService.isGaming()) {
                songService.showNotification();

                if (wakeLock == null) {
                    PowerManager powerManager = (PowerManager) getSystemService(POWER_SERVICE);
                    wakeLock = powerManager.newWakeLock(PowerManager.PARTIAL_WAKE_LOCK, "osudroid:MainActivity");
                }
                wakeLock.acquire();
            } else {
                if (songService != null) {
                    songService.pause();
                }
            }
        }
    }

    @Override
    public void onStop() {
        super.onStop();
        activityVisible = false;
    }

    @Override
    public void onWindowFocusChanged(boolean hasFocus) {
        super.onWindowFocusChanged(hasFocus);
        if (this.mEngine == null) {
            return;
        }
        if (GlobalManager.getInstance().getEngine() != null
                && GlobalManager.getInstance().getGameScene() != null
                && !hasFocus
                && GlobalManager.getInstance().getEngine().getScene() == GlobalManager.getInstance().getGameScene().getScene()) {
            if (!GlobalManager.getInstance().getGameScene().isPaused()) {
                GlobalManager.getInstance().getGameScene().pause();
            }
        }
        if (hasFocus && Build.VERSION.SDK_INT >= Build.VERSION_CODES.KITKAT && Config.isHideNaviBar()) {
            getWindow().getDecorView().setSystemUiVisibility(
                View.SYSTEM_UI_FLAG_LAYOUT_STABLE
                | View.SYSTEM_UI_FLAG_LAYOUT_HIDE_NAVIGATION
                | View.SYSTEM_UI_FLAG_LAYOUT_FULLSCREEN
                | View.SYSTEM_UI_FLAG_HIDE_NAVIGATION
                | View.SYSTEM_UI_FLAG_FULLSCREEN
                | View.SYSTEM_UI_FLAG_IMMERSIVE_STICKY);
        }
    }

    @Override
    public void onAccelerometerChanged(final AccelerometerData arg0) {
        if (this.mEngine == null) {
            return;
        }
        if (GlobalManager.getInstance().getCamera().getRotation() == 0 && arg0.getY() < -5) {
            GlobalManager.getInstance().getCamera().setRotation(180);
        } else if (GlobalManager.getInstance().getCamera().getRotation() == 180 && arg0.getY() > 5) {
            GlobalManager.getInstance().getCamera().setRotation(0);
        }
    }

    @Override
    public boolean onKeyDown(final int keyCode, final KeyEvent event) {
        if (this.mEngine == null) {
            return false;
        }

        if (AccessibilityDetector.isIllegalServiceDetected())
            return false;

        if (event.getAction() != KeyEvent.ACTION_DOWN) {
            return super.onKeyDown(keyCode, event);
        }
        if (GlobalManager.getInstance().getEngine() == null) {
            return super.onKeyDown(keyCode, event);
        }

        if (event.getAction() == TouchEvent.ACTION_DOWN && keyCode == KeyEvent.KEYCODE_BACK && ActivityOverlay.onBackPress()) {
            return true;
        }

        if (GlobalManager.getInstance().getGameScene() != null
                && (keyCode == KeyEvent.KEYCODE_BACK || keyCode == KeyEvent.KEYCODE_MENU)
                && GlobalManager.getInstance().getEngine().getScene() == GlobalManager.getInstance().getGameScene().getScene()) {
            if (GlobalManager.getInstance().getGameScene().isPaused()) {
                GlobalManager.getInstance().getGameScene().resume();
            } else {
                GlobalManager.getInstance().getGameScene().pause();
            }
            return true;
        }
        if (GlobalManager.getInstance().getScoring() != null && keyCode == KeyEvent.KEYCODE_BACK
                && GlobalManager.getInstance().getEngine().getScene() == GlobalManager.getInstance().getScoring().getScene()) {
            GlobalManager.getInstance().getScoring().replayMusic();
            GlobalManager.getInstance().getEngine().setScene(GlobalManager.getInstance().getSongMenu().getScene());
            GlobalManager.getInstance().getSongMenu().updateScore();
            ResourceManager.getInstance().getSound("applause").stop();
            GlobalManager.getInstance().getScoring().setReplayID(-1);
            return true;
        }
        if ((keyCode == KeyEvent.KEYCODE_BACK || keyCode == KeyEvent.KEYCODE_ENTER)
                && GlobalManager.getInstance().getEngine() != null
                && GlobalManager.getInstance().getSongMenu() != null
                && GlobalManager.getInstance().getEngine().getScene() == GlobalManager.getInstance().getSongMenu().getScene()
                && GlobalManager.getInstance().getSongMenu().getScene().hasChildScene()) {
            if (FilterMenu.getInstance().getClass() == FilterMenu.class) {
                if (GlobalManager.getInstance().getSongMenu().getScene().getChildScene() == FilterMenu.getInstance()
                        .getScene()) {
                    if (keyCode == KeyEvent.KEYCODE_ENTER) {
                        InputManager.getInstance().toggleKeyboard();
                    }
                    FilterMenu.getInstance().hideMenu();
                }
            }

            /*if (GlobalManager.getInstance().getSongMenu().getScene().getChildScene() == PropsMenu.getInstance()
                    .getScene()) {
                PropsMenu.getInstance().saveChanges();
                if (keyCode == KeyEvent.KEYCODE_ENTER) {
                    InputManager.getInstance().toggleKeyboard();
                }
            }*/

            if (GlobalManager.getInstance().getSongMenu().getScene().getChildScene() == ModMenu.getInstance().getScene()) {
                ModMenu.getInstance().hide();
            }

            return true;
        }
        if (GlobalManager.getInstance().getSongMenu() != null && GlobalManager.getInstance().getEngine() != null
                && keyCode == KeyEvent.KEYCODE_MENU
                && GlobalManager.getInstance().getEngine().getScene() == GlobalManager.getInstance().getSongMenu().getScene()
                && GlobalManager.getInstance().getSongMenu().getScene().hasChildScene() == false) {
            GlobalManager.getInstance().getSongMenu().stopScroll(0);
            GlobalManager.getInstance().getSongMenu().showPropertiesMenu(null);
            return true;
        }
        if (keyCode == KeyEvent.KEYCODE_BACK) {
            if (GlobalManager.getInstance().getEngine() != null && GlobalManager.getInstance().getSongMenu() != null &&
                    GlobalManager.getInstance().getEngine().getScene() == GlobalManager.getInstance().getSongMenu().getScene()) {

                //SongMenu 界面按返回按钮（系统按钮）
                GlobalManager.getInstance().getSongMenu().back();
            } else {

                if (GlobalManager.getInstance().getEngine().getScene() instanceof LoadingScreen.LoadingScene) {
                    return true;
                }

                GlobalManager.getInstance().getMainScene().showExitDialog();
            }
            return true;
        }

        if (InputManager.getInstance().isStarted()) {
            if (keyCode == KeyEvent.KEYCODE_DEL) {
                InputManager.getInstance().pop();
            } else if (keyCode != KeyEvent.KEYCODE_ENTER) {
                final char c = (char) event.getUnicodeChar();
                if (c != 0) {
                    InputManager.getInstance().append(c);
                }
            }
        }
        return super.onKeyDown(keyCode, event);
    }

    public void forcedExit() {
        if(GlobalManager.getInstance().getEngine().getScene() == GlobalManager.getInstance().getGameScene().getScene()) {
            GlobalManager.getInstance().getGameScene().quit();
        }
        GlobalManager.getInstance().getEngine().setScene(GlobalManager.getInstance().getMainScene().getScene());
        GlobalManager.getInstance().getMainScene().exit();
    }

    public long getVersionCode() {
        long versionCode = 0;
        try {
            PackageInfo packageInfo = getPackageManager().getPackageInfo(
                getPackageName(), 0);
            if(Build.VERSION.SDK_INT >= Build.VERSION_CODES.P) {
                versionCode = packageInfo.getLongVersionCode();
            }else {
                versionCode = packageInfo.versionCode;
            }
        } catch (PackageManager.NameNotFoundException e) {
            Debug.e("PackageManager: " + e.getMessage(), e);
        }
        return versionCode;
    }

    public float getRefreshRate() {
        return ((WindowManager) getSystemService(Context.WINDOW_SERVICE))
            .getDefaultDisplay()
            .getRefreshRate();
    }

    private boolean checkPermissions() {
        if(Build.VERSION.SDK_INT >= Build.VERSION_CODES.R &&
                Environment.isExternalStorageManager()) {
            return true;
        }else if (Build.VERSION.SDK_INT < Build.VERSION_CODES.R &&
                PermissionChecker.checkCallingOrSelfPermission(this, Manifest.permission.WRITE_EXTERNAL_STORAGE)
                == PermissionChecker.PERMISSION_GRANTED) {
            return true;
        } else {
            Intent grantPermission = new Intent(this, PermissionActivity.class);
            startActivity(grantPermission);
            overridePendingTransition(R.anim.fast_activity_swap, R.anim.fast_activity_swap);
            finish();
            return false;
        }
    }

    @Override
    protected void onDestroy() {
        NotificationManagerCompat.from(getApplicationContext()).cancelAll();
        super.onDestroy();
    }
}
=======
package ru.nsu.ccfit.zuev.osu;

import android.Manifest;
import android.accessibilityservice.AccessibilityServiceInfo;
import android.annotation.SuppressLint;
import android.app.AlertDialog;
import android.content.ComponentName;
import android.content.ContentResolver;
import android.content.Context;
import android.content.DialogInterface;
import android.content.Intent;
import android.content.IntentFilter;
import android.content.ServiceConnection;
import android.content.SharedPreferences;
import android.content.SharedPreferences.Editor;
import android.content.pm.PackageInfo;
import android.content.pm.PackageManager;
import android.graphics.Color;
import android.graphics.PixelFormat;
import android.net.Uri;
import android.os.Build;
import android.os.Bundle;
import android.os.Environment;
import android.os.Handler;
import android.os.IBinder;
import android.os.Looper;
import android.os.PowerManager;
import android.os.StatFs;
import android.util.DisplayMetrics;
import android.view.Gravity;
import android.view.KeyEvent;
import android.view.View;
import android.view.ViewGroup;
import android.view.WindowManager;
import android.view.accessibility.AccessibilityManager;
import android.widget.EditText;
import android.widget.FrameLayout;
import android.widget.RelativeLayout;
import android.widget.Toast;

import androidx.core.app.NotificationManagerCompat;
import androidx.core.content.PermissionChecker;
import androidx.preference.PreferenceManager;

import com.edlplan.ui.ActivityOverlay;
import com.edlplan.ui.fragment.ConfirmDialogFragment;
import com.google.firebase.analytics.FirebaseAnalytics;
import com.google.firebase.crashlytics.FirebaseCrashlytics;

import com.reco1l.api.ibancho.LobbyAPI;
import com.reco1l.framework.lang.Execution;
import com.reco1l.legacy.ui.multiplayer.LobbyScene;
import com.reco1l.legacy.ui.multiplayer.Multiplayer;
import com.reco1l.legacy.ui.multiplayer.RoomScene;
import net.lingala.zip4j.ZipFile;

import org.anddev.andengine.engine.Engine;
import org.anddev.andengine.engine.camera.Camera;
import org.anddev.andengine.engine.camera.SmoothCamera;
import org.anddev.andengine.engine.options.EngineOptions;
import org.anddev.andengine.engine.options.resolutionpolicy.RatioResolutionPolicy;
import org.anddev.andengine.entity.scene.Scene;
import org.anddev.andengine.extension.input.touch.controller.MultiTouch;
import org.anddev.andengine.extension.input.touch.controller.MultiTouchController;
import org.anddev.andengine.extension.input.touch.exception.MultiTouchException;
import org.anddev.andengine.input.touch.TouchEvent;
import org.anddev.andengine.opengl.view.RenderSurfaceView;
import org.anddev.andengine.sensor.accelerometer.AccelerometerData;
import org.anddev.andengine.sensor.accelerometer.IAccelerometerListener;
import org.anddev.andengine.ui.activity.BaseGameActivity;
import org.anddev.andengine.util.Debug;

import java.io.File;
import java.io.IOException;
import java.math.RoundingMode;
import java.text.DecimalFormat;
import java.util.ArrayList;
import java.util.List;
import java.util.concurrent.Executors;
import java.util.concurrent.ScheduledExecutorService;
import java.util.concurrent.TimeUnit;

import ru.nsu.ccfit.zuev.audio.BassAudioPlayer;
import ru.nsu.ccfit.zuev.audio.serviceAudio.SaveServiceObject;
import ru.nsu.ccfit.zuev.audio.serviceAudio.SongService;
import ru.nsu.ccfit.zuev.osu.async.AsyncTask;
import ru.nsu.ccfit.zuev.osu.async.SyncTaskManager;
import ru.nsu.ccfit.zuev.osu.game.SpritePool;
import ru.nsu.ccfit.zuev.osu.helper.FileUtils;
import ru.nsu.ccfit.zuev.osu.helper.InputManager;
import ru.nsu.ccfit.zuev.osu.helper.StringTable;
import ru.nsu.ccfit.zuev.osu.menu.FilterMenu;
import ru.nsu.ccfit.zuev.osu.menu.LoadingScreen;
import ru.nsu.ccfit.zuev.osu.menu.ModMenu;
import ru.nsu.ccfit.zuev.osu.menu.SplashScene;
import ru.nsu.ccfit.zuev.osu.online.OnlineManager;
import ru.nsu.ccfit.zuev.osuplus.BuildConfig;
import ru.nsu.ccfit.zuev.osuplus.R;

public class MainActivity extends BaseGameActivity implements
        IAccelerometerListener {

    public static String versionName;

    public static SongService songService;
    public ServiceConnection connection;
    private PowerManager.WakeLock wakeLock = null;
    private String beatmapToAdd = null;
    private SaveServiceObject saveServiceObject;
    private IntentFilter filter;
    private final Handler handler = new Handler(Looper.getMainLooper());
    private FirebaseAnalytics analytics;
    private FirebaseCrashlytics crashlytics;
    private boolean willReplay = false;
    private static boolean activityVisible = true;
    private boolean autoclickerDialogShown = false;

    // Multiplayer
    private Uri roomInviteLink;

    @Override
    public Engine onLoadEngine() {
        if (!checkPermissions()) {
            return null;
        }
        analytics = FirebaseAnalytics.getInstance(this);
        crashlytics = FirebaseCrashlytics.getInstance();
        Config.loadConfig(this);
        initialGameDirectory();
        //Debug.setDebugLevel(Debug.DebugLevel.NONE);
        StringTable.setContext(this);
        ToastLogger.init(this);
        SyncTaskManager.getInstance().init(this);
        InputManager.setContext(this);
        OnlineManager.getInstance().Init(getApplicationContext());
        crashlytics.setUserId(Config.getOnlineDeviceID());

        final DisplayMetrics dm = new DisplayMetrics();
        getWindowManager().getDefaultDisplay().getMetrics(dm);
/*        final double screenSize = Math.sqrt(Utils.sqr(dm.widthPixels / dm.xdpi)
                + Utils.sqr(dm.heightPixels / dm.ydpi));*/
        double screenInches = Math.sqrt(Math.pow(dm.heightPixels, 2) + Math.pow(dm.widthPixels, 2)) / (dm.density * 160.0f);
        Debug.i("screen inches: " + screenInches);
        Config.setScaleMultiplier((float) ((11 - 5.2450170716245195) / 5));

        final PowerManager manager = (PowerManager) getSystemService(Context.POWER_SERVICE);
        wakeLock = manager.newWakeLock(PowerManager.SCREEN_DIM_WAKE_LOCK,
                "osudroid:osu");

        Camera mCamera = new SmoothCamera(0, 0, Config.getRES_WIDTH(),
                Config.getRES_HEIGHT(), 0, 1800, 1);
        final EngineOptions opt = new EngineOptions(true,
                null, new RatioResolutionPolicy(
                Config.getRES_WIDTH(), Config.getRES_HEIGHT()),
                mCamera);
        opt.setNeedsMusic(true);
        opt.setNeedsSound(true);
        opt.getRenderOptions().disableExtensionVertexBufferObjects();
        opt.getTouchOptions().enableRunOnUpdateThread();
        final Engine engine = new Engine(opt);
        try {
            if (MultiTouch.isSupported(this)) {
                engine.setTouchController(new MultiTouchController());
            } else {
                ToastLogger.showText(
                        StringTable.get(R.string.message_error_multitouch),
                        false);
            }
        } catch (final MultiTouchException e) {
            ToastLogger.showText(
                    StringTable.get(R.string.message_error_multitouch),
                    false);
        }
        GlobalManager.getInstance().setCamera(mCamera);
        GlobalManager.getInstance().setEngine(engine);
        GlobalManager.getInstance().setMainActivity(this);
        return GlobalManager.getInstance().getEngine();
    }

    private void initialGameDirectory() {
        File dir = new File(Config.getBeatmapPath());
        // Creating Osu directory if it doesn't exist
        if (!dir.exists()) {
            if (!dir.mkdirs()) {
                Config.setBeatmapPath(Config.getCorePath() + "Songs/");
                dir = new File(Config.getBeatmapPath());
                if (!(dir.exists() || dir.mkdirs())) {
                    ToastLogger.showText(StringTable.format(
                            R.string.message_error_createdir, dir.getPath()),
                            true);
                } else {
                    final SharedPreferences prefs = PreferenceManager
                            .getDefaultSharedPreferences(this);
                    final SharedPreferences.Editor editor = prefs.edit();
                    editor.putString("directory", dir.getPath());
                    editor.commit();
                }

            }
            final File nomedia = new File(dir.getParentFile(), ".nomedia");
            try {
                nomedia.createNewFile();
            } catch (final IOException e) {
                Debug.e("LibraryManager: " + e.getMessage(), e);
            }
        }

        final File skinDir = new File(Config.getCorePath() + "/Skin");
        // Creating Osu/Skin directory if it doesn't exist
        if (!skinDir.exists()) {
            skinDir.mkdirs();
        }
    }

    private void initPreferences() {
        final SharedPreferences prefs = PreferenceManager
                .getDefaultSharedPreferences(this);

        if (prefs.getString("playername", "").equals("")) {
            final SharedPreferences.Editor editor = prefs.edit();
            editor.putString("playername", "Guest");
            editor.commit();

            final AlertDialog.Builder alert = new AlertDialog.Builder(this);

            alert.setTitle(StringTable.get(R.string.dialog_playername_title));
            alert.setMessage(StringTable
                    .get(R.string.dialog_playername_message));

            final EditText input = new EditText(this);
            input.setText("Guest");
            alert.setView(input);

            alert.setPositiveButton(StringTable.get(R.string.dialog_ok),
                    new DialogInterface.OnClickListener() {

                        public void onClick(final DialogInterface dialog,
                                            final int whichButton) {
                            final String value = input.getText().toString();
                            editor.putString("playername", value);
                            editor.commit();
                        }
                    });

            alert.show();
        }

        if (prefs.getBoolean("qualitySet", false) == false) {
            final SharedPreferences.Editor editor = prefs.edit();
            editor.putBoolean("qualitySet", true);
            final DisplayMetrics dm = new DisplayMetrics();
            getWindowManager().getDefaultDisplay().getMetrics(dm);

            if (dm.densityDpi > DisplayMetrics.DENSITY_MEDIUM) {
                editor.putBoolean("lowtextures", false);
            } else {
                editor.putBoolean("lowtextures", false);
            }
            editor.commit();
        }

        if (prefs.getBoolean("onlineSet", false) == false) {

            Editor editor = prefs.edit();
            editor.putBoolean("onlineSet", true);
            editor.commit();
        }
    }

    @Override
    public void onLoadResources() {
        ResourceManager.getInstance().Init(mEngine, this);
        ResourceManager.getInstance().loadHighQualityAsset("welcome", "gfx/welcome.png");
        ResourceManager.getInstance().loadHighQualityAsset("loading_start", "gfx/loading.png");

        ResourceManager.getInstance().loadSound("welcome", "sfx/welcome.ogg", false);
        ResourceManager.getInstance().loadSound("welcome_piano", "sfx/welcome_piano.ogg", false);

        // Setting the scene as fast as we can
        getEngine().setScene(SplashScene.INSTANCE.getScene());

        ResourceManager.getInstance().loadHighQualityAsset("logo", "logo.png");
        ResourceManager.getInstance().loadHighQualityAsset("play", "play.png");
        ResourceManager.getInstance().loadHighQualityAsset("solo", "solo.png");
        ResourceManager.getInstance().loadHighQualityAsset("multi", "multi.png");
        ResourceManager.getInstance().loadHighQualityAsset("back", "back.png");
        ResourceManager.getInstance().loadHighQualityAsset("exit", "exit.png");
        ResourceManager.getInstance().loadHighQualityAsset("chimu", "chimu.png");
        ResourceManager.getInstance().loadHighQualityAsset("options", "options.png");
        ResourceManager.getInstance().loadHighQualityAsset("offline-avatar", "offline-avatar.png");
        ResourceManager.getInstance().loadHighQualityAsset("star", "gfx/star.png");
        ResourceManager.getInstance().loadHighQualityAsset("chat", "chat.png");
        ResourceManager.getInstance().loadHighQualityAsset("team_vs", "team_vs.png");
        ResourceManager.getInstance().loadHighQualityAsset("head_head", "head_head.png");
        ResourceManager.getInstance().loadHighQualityAsset("crown", "crown.png");
        ResourceManager.getInstance().loadHighQualityAsset("missing", "missing.png");
        ResourceManager.getInstance().loadHighQualityAsset("lock", "lock.png");
        ResourceManager.getInstance().loadHighQualityAsset("music_play", "music_play.png");
        ResourceManager.getInstance().loadHighQualityAsset("music_pause", "music_pause.png");
        ResourceManager.getInstance().loadHighQualityAsset("music_stop", "music_stop.png");
        ResourceManager.getInstance().loadHighQualityAsset("music_next", "music_next.png");
        ResourceManager.getInstance().loadHighQualityAsset("music_prev", "music_prev.png");
        ResourceManager.getInstance().loadHighQualityAsset("music_np", "music_np.png");
        ResourceManager.getInstance().loadHighQualityAsset("songselect-top", "songselect-top.png");
        File bg;
        if ((bg = new File(Config.getSkinPath() + "menu-background.png")).exists()
                || (bg = new File(Config.getSkinPath() + "menu-background.jpg")).exists()) {
            ResourceManager.getInstance().loadHighQualityFile("menu-background", bg);
        }
        // ResourceManager.getInstance().loadHighQualityAsset("exit", "exit.png");
        ResourceManager.getInstance().loadFont("font", null, 28, Color.WHITE);
        ResourceManager.getInstance().loadFont("smallFont", null, 21, Color.WHITE);
        ResourceManager.getInstance().loadStrokeFont("strokeFont", null, 36, Color.BLACK, Color.WHITE);

        ResourceManager.getInstance().loadSound("heartbeat", "sfx/heartbeat.ogg", false);
    }

    @Override
    public Scene onLoadScene() {
        return SplashScene.INSTANCE.getScene();
    }

    @Override
    public void onLoadComplete() {

        // Initializing this class because they contain fragments in its constructors that should be initialized in
        // main thread because of the Looper.
        LobbyScene.INSTANCE.init();
        RoomScene.INSTANCE.init();

        new AsyncTask() {
            @Override
            public void run() {
                BassAudioPlayer.initDevice();
                GlobalManager.getInstance().init();
                analytics.logEvent(FirebaseAnalytics.Event.APP_OPEN, null);
                GlobalManager.getInstance().setLoadingProgress(50);
                checkNewSkins();
                Config.loadSkins();
                checkNewBeatmaps();
                if (!LibraryManager.INSTANCE.loadLibraryCache(true)) {
                    LibraryManager.INSTANCE.scanLibrary();
                    System.gc();
                }
                SplashScene.INSTANCE.playWelcomeAnimation();
                try {
                    // Allow the welcome animation to progress before entering onComplete state.
                    Thread.sleep(2500);
                }
                catch (InterruptedException ignored) {}
                Updater.getInstance().checkForUpdates(false, true);
            }

            @Override
            public void onComplete() {
                GlobalManager.getInstance().setInfo("");
                GlobalManager.getInstance().setLoadingProgress(100);
                ResourceManager.getInstance().loadFont("font", null, 28, Color.WHITE);
                GlobalManager.getInstance().getEngine().setScene(GlobalManager.getInstance().getMainScene().getScene());
                GlobalManager.getInstance().getMainScene().loadBeatmap();
                initPreferences();
                availableInternalMemory();
                initAccessibilityDetector();

                if (roomInviteLink != null) {
                    LobbyScene.INSTANCE.connectFromLink(roomInviteLink);
                    return;
                }

                if (willReplay) {
                    GlobalManager.getInstance().getMainScene().watchReplay(beatmapToAdd);
                    willReplay = false;
                }
            }
        }.execute();
    }
    /*
    Accuracy isn't the best, but it's sufficient enough
    to determine whether storage is low or not
     */
    private void availableInternalMemory() {
        DecimalFormat df = new DecimalFormat("#.##");
        df.setRoundingMode(RoundingMode.HALF_EVEN);

        double availableMemory;
        double minMem = 1073741824D; //1 GiB = 1073741824 bytes
        File internal = Environment.getDataDirectory();
        StatFs stat = new StatFs(internal.getPath());
        availableMemory = (double) stat.getAvailableBytes();
        String toastMessage = String.format(StringTable.get(R.string.message_low_storage_space), df.format(availableMemory / minMem));
        if(availableMemory < 0.5 * minMem) { //I set 512MiB as a minimum
            Toast.makeText(this, toastMessage, Toast.LENGTH_SHORT).show();
        }
        Debug.i("Free Space: " + df.format(availableMemory / minMem));
    }

    @SuppressLint("ResourceType")
    @Override
    protected void onSetContentView() {
        this.mRenderSurfaceView = new RenderSurfaceView(this);
        if(Config.isUseDither()) {
            this.mRenderSurfaceView.setEGLConfigChooser(8,8,8,8,24,0);
            this.mRenderSurfaceView.getHolder().setFormat(PixelFormat.RGBA_8888);
        } else {
            this.mRenderSurfaceView.setEGLConfigChooser(true);
        }
        this.mRenderSurfaceView.setRenderer(this.mEngine);

        RelativeLayout layout = new RelativeLayout(this);
        layout.setBackgroundColor(Color.argb(255, 0, 0, 0));
        layout.addView(
                mRenderSurfaceView,
                new RelativeLayout.LayoutParams(
                        ViewGroup.LayoutParams.MATCH_PARENT,
                        ViewGroup.LayoutParams.MATCH_PARENT){{
                    addRule(RelativeLayout.CENTER_IN_PARENT);
                }});

        FrameLayout frameLayout = new FrameLayout(this);
        frameLayout.setId(0x28371);
        layout.addView(frameLayout, new RelativeLayout.LayoutParams(ViewGroup.LayoutParams.MATCH_PARENT, ViewGroup.LayoutParams.MATCH_PARENT));

        View c = new View(this);
        c.setBackgroundColor(Color.argb(0, 0, 0, 0));
        layout.addView(c, new RelativeLayout.LayoutParams(ViewGroup.LayoutParams.MATCH_PARENT, ViewGroup.LayoutParams.MATCH_PARENT));

        this.setContentView(
                layout,
                new FrameLayout.LayoutParams(FrameLayout.LayoutParams.MATCH_PARENT, FrameLayout.LayoutParams.MATCH_PARENT) {{
                    gravity = Gravity.CENTER;
                }});

        ActivityOverlay.initial(this, frameLayout.getId());
    }

    public void checkNewBeatmaps() {
        GlobalManager.getInstance().setInfo("Checking for new maps...");
        final File mainDir = new File(Config.getCorePath());
        if (beatmapToAdd != null) {
            File file = new File(beatmapToAdd);
            if (file.getName().toLowerCase().endsWith(".osz")) {
                ToastLogger.showText(
                        StringTable.get(R.string.message_lib_importing),
                        false);

                FileUtils.extractZip(beatmapToAdd, Config.getBeatmapPath());
                // LibraryManager.INSTANCE.sort();
                LibraryManager.INSTANCE.saveToCache();
            } else if (file.getName().endsWith(".odr")) {
                willReplay = true;
            }
        } else if (mainDir.exists() && mainDir.isDirectory()) {
            File[] filelist = FileUtils.listFiles(mainDir, ".osz");
            final ArrayList<String> beatmaps = new ArrayList<>();
            for (final File file : filelist) {
                try (var zip = new ZipFile(file)) {
                    if (zip.isValidZipFile()) {
                        beatmaps.add(file.getPath());
                    }
                } catch (IOException ignored) {}
            }

            File beatmapDir = new File(Config.getBeatmapPath());
            if (beatmapDir.exists()
                    && beatmapDir.isDirectory()) {
                filelist = FileUtils.listFiles(beatmapDir, ".osz");
                for (final File file : filelist) {
                    try (var zip = new ZipFile(file)) {
                        if (zip.isValidZipFile()) {
                            beatmaps.add(file.getPath());
                        }
                    } catch (IOException ignored) {}
                }
            }

            File downloadDir = Environment.getExternalStoragePublicDirectory(Environment.DIRECTORY_DOWNLOADS);
            if (Config.isSCAN_DOWNLOAD()
                    && downloadDir.exists()
                    && downloadDir.isDirectory()) {
                filelist = FileUtils.listFiles(downloadDir, ".osz");
                for (final File file : filelist) {
                    try (var zip = new ZipFile(file)) {
                        if (zip.isValidZipFile()) {
                            beatmaps.add(file.getPath());
                        }
                    } catch (IOException ignored) {}
                }
            }

            if (beatmaps.size() > 0) {
                // final boolean deleteOsz = Config.isDELETE_OSZ();
                // Config.setDELETE_OSZ(true);
                ToastLogger.showText(StringTable.format(
                        R.string.message_lib_importing_several,
                        beatmaps.size()), false);
                for (final String beatmap : beatmaps) {
                    FileUtils.extractZip(beatmap, Config.getBeatmapPath());
                }
                // Config.setDELETE_OSZ(deleteOsz);

                // LibraryManager.INSTANCE.sort();
                LibraryManager.INSTANCE.saveToCache();
            }
        }
    }

    public void checkNewSkins() {
        GlobalManager.getInstance().setInfo("Checking new skins...");

        final ArrayList<String> skins = new ArrayList<>();

        // Scanning skin directory
        final File skinDir = new File(Config.getSkinTopPath());

        if (skinDir.exists() && skinDir.isDirectory()) {
            final File[] files = FileUtils.listFiles(skinDir, ".osk");

            for (final File file : files) {
                try (var zip = new ZipFile(file)) {
                    if (zip.isValidZipFile()) {
                        skins.add(file.getPath());
                    }
                } catch (IOException ignored) {}
            }
        }

        // Scanning download directory
        final File downloadDir = Environment.getExternalStoragePublicDirectory(Environment.DIRECTORY_DOWNLOADS);

        if (Config.isSCAN_DOWNLOAD()
                && downloadDir.exists()
                && downloadDir.isDirectory()) {
            final File[] files = FileUtils.listFiles(downloadDir, ".osk");

            for (final File file : files) {
                try (var zip = new ZipFile(file)) {
                    if (zip.isValidZipFile()) {
                        skins.add(file.getPath());
                    }
                } catch (IOException ignored) {}
            }
        }

        if (skins.size() > 0) {
            ToastLogger.showText(StringTable.format(
                    R.string.message_skin_importing_several,
                    skins.size()), false);

            for (final String skin : skins) {
                if (FileUtils.extractZip(skin, Config.getSkinTopPath())) {
                    String folderName = skin.substring(0, skin.length() - 4);
                    // We have imported the skin!
                    ToastLogger.showText(
                            StringTable.format(R.string.message_lib_imported, folderName),
                            true);
                    Config.addSkin(folderName.substring(folderName.lastIndexOf("/") + 1), skin);
                }
            }
        }
    }

    public Handler getHandler() {
        return handler;
    }

    public FirebaseAnalytics getAnalytics() {
        return analytics;
    }

    public PowerManager.WakeLock getWakeLock() {
        return wakeLock;
    }

    public static boolean isActivityVisible() {
        return activityVisible;
    }

    @Override
    protected void onCreate(Bundle pSavedInstanceState) {
        super.onCreate(pSavedInstanceState);

        try {
            versionName = getPackageManager().getPackageInfo(getPackageName(), PackageManager.GET_ACTIVITIES).versionName;
        }
        catch (Exception ignored) {}

        if (this.mEngine == null) {
            return;
        }

        if (BuildConfig.DEBUG) {
            //Toast.makeText(this,"this is debug version",Toast.LENGTH_LONG).show();
            try {
                File d = new File(Environment.getExternalStorageDirectory(), "osu!droid/Log");
                if (!d.exists()) d.mkdirs();
                File f = new File(d, "rawlog.txt");
                if (!f.exists()) f.createNewFile();
                Runtime.getRuntime().exec("logcat -f " + (f.getAbsolutePath()));
            } catch (IOException e) {
            }
        }
        onBeginBindService();
    }

    public void onBeginBindService() {
        if (connection == null && songService == null) {
            connection = new ServiceConnection() {
                @Override
                public void onServiceConnected(ComponentName name, IBinder service) {
                    songService = ((SongService.ReturnBindObject) service).getObject();
                    saveServiceObject = (SaveServiceObject) getApplication();
                    saveServiceObject.setSongService(songService);
                    GlobalManager.getInstance().setSongService(songService);
                }

                @Override
                public void onServiceDisconnected(ComponentName name) {

                }

            };

            bindService(new Intent(MainActivity.this, SongService.class), connection, BIND_AUTO_CREATE);
        }
        GlobalManager.getInstance().setSongService(songService);
        GlobalManager.getInstance().setSaveServiceObject(saveServiceObject);
    }

    @Override
    protected void onStart() {
        if (getIntent().getAction() != null && getIntent().getAction().equals(Intent.ACTION_VIEW)) {

            var data = getIntent().getData();

            if (data != null) {

                if (data.toString().startsWith(LobbyAPI.INVITE_HOST))
                    roomInviteLink = data;

                if (ContentResolver.SCHEME_FILE.equals(getIntent().getData().getScheme()))
                    beatmapToAdd = getIntent().getData().getPath();
            }
        }
        super.onStart();
    }

    @Override
    public void onResume() {
        super.onResume();
        if (this.mEngine == null) {
            return;
        }
        activityVisible = true;
        if (GlobalManager.getInstance().getEngine() != null && GlobalManager.getInstance().getGameScene() != null
                && GlobalManager.getInstance().getEngine().getScene() == GlobalManager.getInstance().getGameScene().getScene()) {
            GlobalManager.getInstance().getEngine().getTextureManager().reloadTextures();
        }
        if (GlobalManager.getInstance().getMainScene() != null) {
            if (songService != null && Build.VERSION.SDK_INT > 10) {
                if (songService.hideNotification()) {
                    if (wakeLock != null && wakeLock.isHeld()) wakeLock.release();
                    GlobalManager.getInstance().getMainScene().loadBeatmapInfo();
                    GlobalManager.getInstance().getMainScene().loadTimeingPoints(false);
                    GlobalManager.getInstance().getMainScene().progressBar.setTime(songService.getLength());
                    GlobalManager.getInstance().getMainScene().progressBar.setPassedTime(songService.getPosition());
                    GlobalManager.getInstance().getMainScene().musicControl(MainScene.MusicOption.SYNC);
                }
            }
        }
    }
    
    @Override
    public void onPause() {
        super.onPause();
        activityVisible = false;
        if (this.mEngine == null) {
            return;
        }
        if (GlobalManager.getInstance().getEngine() != null && GlobalManager.getInstance().getGameScene() != null
                && GlobalManager.getInstance().getEngine().getScene() == GlobalManager.getInstance().getGameScene().getScene()) {
            SpritePool.getInstance().purge();

            if (Multiplayer.isMultiplayer)
            {
                ToastLogger.showText("You've left the match.", true);
                GlobalManager.getInstance().getGameScene().quit();
                Multiplayer.log("Player left the match.");
            }
            else GlobalManager.getInstance().getGameScene().pause();
        }
        if (GlobalManager.getInstance().getMainScene() != null) {
            BeatmapInfo beatmapInfo = GlobalManager.getInstance().getMainScene().beatmapInfo;
            if (songService != null && beatmapInfo != null && !songService.isGaming()) {
                songService.showNotification();

                if (wakeLock == null) {
                    PowerManager powerManager = (PowerManager) getSystemService(POWER_SERVICE);
                    wakeLock = powerManager.newWakeLock(PowerManager.PARTIAL_WAKE_LOCK, "osudroid:MainActivity");
                }
                wakeLock.acquire();
            } else {
                if (songService != null) {
                    songService.pause();
                }
            }
        }
    }

    @Override
    public void onStop() {
        super.onStop();
        activityVisible = false;
    }

    @Override
    public void onWindowFocusChanged(boolean hasFocus) {
        super.onWindowFocusChanged(hasFocus);
        if (this.mEngine == null) {
            return;
        }

        if (getEngine() != null && !hasFocus) {

            if (GlobalManager.getInstance().getGameScene() != null
                    && getEngine().getScene() == GlobalManager.getInstance().getGameScene().getScene()
                    && GlobalManager.getInstance().getGameScene() != null) {

                if (!GlobalManager.getInstance().getGameScene().isPaused() && !Multiplayer.isMultiplayer)
                    GlobalManager.getInstance().getGameScene().pause();
            }

            if (Multiplayer.isConnected
                    && (getEngine().getScene() == RoomScene.INSTANCE
                    || getEngine().getScene() == GlobalManager.getInstance().getSongMenu().getScene()))
            {
                Execution.asyncIgnoreExceptions(() -> {
                    RoomScene.INSTANCE.invalidateStatus();
                    return null;
                });
            }
        }

        if (hasFocus && Build.VERSION.SDK_INT >= Build.VERSION_CODES.KITKAT && Config.isHideNaviBar()) {
            getWindow().getDecorView().setSystemUiVisibility(
                View.SYSTEM_UI_FLAG_LAYOUT_STABLE
                | View.SYSTEM_UI_FLAG_LAYOUT_HIDE_NAVIGATION
                | View.SYSTEM_UI_FLAG_LAYOUT_FULLSCREEN
                | View.SYSTEM_UI_FLAG_HIDE_NAVIGATION
                | View.SYSTEM_UI_FLAG_FULLSCREEN
                | View.SYSTEM_UI_FLAG_IMMERSIVE_STICKY);
        }
    }

    @Override
    public void onAccelerometerChanged(final AccelerometerData arg0) {
        if (this.mEngine == null) {
            return;
        }
        if (GlobalManager.getInstance().getCamera().getRotation() == 0 && arg0.getY() < -5) {
            GlobalManager.getInstance().getCamera().setRotation(180);
        } else if (GlobalManager.getInstance().getCamera().getRotation() == 180 && arg0.getY() > 5) {
            GlobalManager.getInstance().getCamera().setRotation(0);
        }
    }

    @Override
    public boolean onKeyDown(final int keyCode, final KeyEvent event) {
        if (this.mEngine == null) {
            return false;
        }

        if(autoclickerDialogShown) {
            return false;
        }

        if (event.getAction() != KeyEvent.ACTION_DOWN) {
            return super.onKeyDown(keyCode, event);
        }
        if (GlobalManager.getInstance().getEngine() == null) {
            return super.onKeyDown(keyCode, event);
        }

        if (event.getAction() == TouchEvent.ACTION_DOWN && keyCode == KeyEvent.KEYCODE_BACK && ActivityOverlay.onBackPress()) {
            return true;
        }

        if (GlobalManager.getInstance().getGameScene() != null
                && (keyCode == KeyEvent.KEYCODE_BACK || keyCode == KeyEvent.KEYCODE_MENU)
                && GlobalManager.getInstance().getEngine().getScene() == GlobalManager.getInstance().getGameScene().getScene()) {
            if (GlobalManager.getInstance().getGameScene().isPaused()) {
                GlobalManager.getInstance().getGameScene().resume();
            } else {
                GlobalManager.getInstance().getGameScene().pause();
            }
            return true;
        }
        if (GlobalManager.getInstance().getScoring() != null && keyCode == KeyEvent.KEYCODE_BACK
                && GlobalManager.getInstance().getEngine().getScene() == GlobalManager.getInstance().getScoring().getScene()) {
            GlobalManager.getInstance().getScoring().back();
            return true;
        }
        if ((keyCode == KeyEvent.KEYCODE_BACK || keyCode == KeyEvent.KEYCODE_ENTER)
                && GlobalManager.getInstance().getEngine() != null
                && GlobalManager.getInstance().getSongMenu() != null
                && GlobalManager.getInstance().getEngine().getScene() == GlobalManager.getInstance().getSongMenu().getScene()
                && GlobalManager.getInstance().getSongMenu().getScene().hasChildScene()) {
            if (FilterMenu.getInstance().getClass() == FilterMenu.class) {
                if (GlobalManager.getInstance().getSongMenu().getScene().getChildScene() == FilterMenu.getInstance()
                        .getScene()) {
                    if (keyCode == KeyEvent.KEYCODE_ENTER) {
                        InputManager.getInstance().toggleKeyboard();
                    }
                    FilterMenu.getInstance().hideMenu();
                }
            }

            if (GlobalManager.getInstance().getSongMenu().getScene().getChildScene() == ModMenu.getInstance().getScene()) {
                ModMenu.getInstance().hide();
            }

            return true;
        }
        if (GlobalManager.getInstance().getSongMenu() != null && GlobalManager.getInstance().getEngine() != null
                && keyCode == KeyEvent.KEYCODE_MENU
                && GlobalManager.getInstance().getEngine().getScene() == GlobalManager.getInstance().getSongMenu().getScene()
                && GlobalManager.getInstance().getSongMenu().getScene().hasChildScene() == false) {
            GlobalManager.getInstance().getSongMenu().stopScroll(0);
            GlobalManager.getInstance().getSongMenu().showPropertiesMenu(null);
            return true;
        }
        if (keyCode == KeyEvent.KEYCODE_BACK) {
            if (GlobalManager.getInstance().getEngine() != null && GlobalManager.getInstance().getSongMenu() != null &&
                    GlobalManager.getInstance().getEngine().getScene() == GlobalManager.getInstance().getSongMenu().getScene()) {

                //SongMenu 界面按返回按钮（系统按钮）
                GlobalManager.getInstance().getSongMenu().back();
            } else {

                if (GlobalManager.getInstance().getEngine().getScene() instanceof LoadingScreen.LoadingScene) {
                    return true;
                }

                if (Multiplayer.isMultiplayer) {
                    if (GlobalManager.getInstance().getEngine().getScene() == LobbyScene.INSTANCE) {
                        LobbyScene.INSTANCE.back();
                        return true;
                    }

                    if (GlobalManager.getInstance().getEngine().getScene() == RoomScene.INSTANCE) {

                        if (RoomScene.INSTANCE.hasChildScene() && RoomScene.INSTANCE.getChildScene() == ModMenu.getInstance().getScene())
                        {
                            ModMenu.getInstance().hide();
                            return true;
                        }
                        runOnUiThread(RoomScene.INSTANCE.getLeaveDialog()::show);
                        return true;
                    }
                }

                GlobalManager.getInstance().getMainScene().showExitDialog();
            }
            return true;
        }

        if (InputManager.getInstance().isStarted()) {
            if (keyCode == KeyEvent.KEYCODE_DEL) {
                InputManager.getInstance().pop();
            } else if (keyCode != KeyEvent.KEYCODE_ENTER) {
                final char c = (char) event.getUnicodeChar();
                if (c != 0) {
                    InputManager.getInstance().append(c);
                }
            }
        }
        return super.onKeyDown(keyCode, event);
    }

    private void forcedExit() {
        if(GlobalManager.getInstance().getEngine().getScene() == GlobalManager.getInstance().getGameScene().getScene()) {
            GlobalManager.getInstance().getGameScene().quit();
        }
        GlobalManager.getInstance().getEngine().setScene(GlobalManager.getInstance().getMainScene().getScene());
        GlobalManager.getInstance().getMainScene().exit();
    }

    private void initAccessibilityDetector() {
        ScheduledExecutorService scheduledExecutorService =
            Executors.newSingleThreadScheduledExecutor();
        scheduledExecutorService
            .scheduleAtFixedRate(() -> {
                AccessibilityManager manager = (AccessibilityManager)
                    getSystemService(Context.ACCESSIBILITY_SERVICE);
                List<AccessibilityServiceInfo> activeServices = new ArrayList<AccessibilityServiceInfo>(
                    manager.getEnabledAccessibilityServiceList(
                        AccessibilityServiceInfo.FEEDBACK_ALL_MASK));

                for(AccessibilityServiceInfo activeService : activeServices) {
                     int capabilities = activeService.getCapabilities();
                    if((AccessibilityServiceInfo.CAPABILITY_CAN_PERFORM_GESTURES & capabilities)
                            == AccessibilityServiceInfo.CAPABILITY_CAN_PERFORM_GESTURES) {
                        if(!autoclickerDialogShown && activityVisible) {
                            runOnUiThread(() -> {
                                ConfirmDialogFragment dialog = new ConfirmDialogFragment()
                                    .setMessage(R.string.message_autoclicker_detected);
                                dialog.setOnDismissListener(() -> forcedExit());
                                dialog.showForResult(isAccepted -> forcedExit());
                            });
                            autoclickerDialogShown = true;
                        }
                    }
                }
            }, 0, 1, TimeUnit.SECONDS);
    }

    public long getVersionCode() {
        long versionCode = 0;
        try {
            PackageInfo packageInfo = getPackageManager().getPackageInfo(
                getPackageName(), 0);
            if(Build.VERSION.SDK_INT >= Build.VERSION_CODES.P) {
                versionCode = packageInfo.getLongVersionCode();
            }else {
                versionCode = packageInfo.versionCode;
            }
        } catch (PackageManager.NameNotFoundException e) {
            Debug.e("PackageManager: " + e.getMessage(), e);
        }
        return versionCode;
    }

    public float getRefreshRate() {
        return ((WindowManager) getSystemService(Context.WINDOW_SERVICE))
            .getDefaultDisplay()
            .getRefreshRate();
    }

    private boolean checkPermissions() {
        if(Build.VERSION.SDK_INT >= Build.VERSION_CODES.R &&
                Environment.isExternalStorageManager()) {
            return true;
        }else if (Build.VERSION.SDK_INT < Build.VERSION_CODES.R &&
                PermissionChecker.checkCallingOrSelfPermission(this, Manifest.permission.WRITE_EXTERNAL_STORAGE)
                == PermissionChecker.PERMISSION_GRANTED) {
            return true;
        } else {
            Intent grantPermission = new Intent(this, PermissionActivity.class);
            startActivity(grantPermission);
            overridePendingTransition(R.anim.fast_activity_swap, R.anim.fast_activity_swap);
            finish();
            return false;
        }
    }

    @Override
    protected void onDestroy() {
        NotificationManagerCompat.from(getApplicationContext()).cancelAll();
        super.onDestroy();
    }
}
>>>>>>> cd6db4e5
<|MERGE_RESOLUTION|>--- conflicted
+++ resolved
@@ -1,4 +1,3 @@
-<<<<<<< HEAD
 package ru.nsu.ccfit.zuev.osu;
 
 import android.Manifest;
@@ -9,869 +8,6 @@
 import android.content.Context;
 import android.content.DialogInterface;
 import android.content.Intent;
-import android.content.ServiceConnection;
-import android.content.SharedPreferences;
-import android.content.SharedPreferences.Editor;
-import android.content.pm.PackageInfo;
-import android.content.pm.PackageManager;
-import android.graphics.Color;
-import android.graphics.PixelFormat;
-import android.os.Build;
-import android.os.Bundle;
-import android.os.Environment;
-import android.os.Handler;
-import android.os.IBinder;
-import android.os.Looper;
-import android.os.PowerManager;
-import android.os.StatFs;
-import android.util.DisplayMetrics;
-import android.view.Gravity;
-import android.view.KeyEvent;
-import android.view.View;
-import android.view.ViewGroup;
-import android.view.WindowManager;
-import android.widget.EditText;
-import android.widget.FrameLayout;
-import android.widget.RelativeLayout;
-import android.widget.Toast;
-
-import androidx.core.app.NotificationManagerCompat;
-import androidx.core.content.PermissionChecker;
-import androidx.preference.PreferenceManager;
-
-import com.edlplan.ui.ActivityOverlay;
-import com.google.firebase.analytics.FirebaseAnalytics;
-import com.google.firebase.crashlytics.FirebaseCrashlytics;
-
-import com.reco1l.legacy.AccessibilityDetector;
-import net.lingala.zip4j.ZipFile;
-
-import org.anddev.andengine.engine.Engine;
-import org.anddev.andengine.engine.camera.Camera;
-import org.anddev.andengine.engine.camera.SmoothCamera;
-import org.anddev.andengine.engine.options.EngineOptions;
-import org.anddev.andengine.engine.options.resolutionpolicy.RatioResolutionPolicy;
-import org.anddev.andengine.entity.scene.Scene;
-import org.anddev.andengine.extension.input.touch.controller.MultiTouch;
-import org.anddev.andengine.extension.input.touch.controller.MultiTouchController;
-import org.anddev.andengine.extension.input.touch.exception.MultiTouchException;
-import org.anddev.andengine.input.touch.TouchEvent;
-import org.anddev.andengine.opengl.view.RenderSurfaceView;
-import org.anddev.andengine.sensor.accelerometer.AccelerometerData;
-import org.anddev.andengine.sensor.accelerometer.IAccelerometerListener;
-import org.anddev.andengine.ui.activity.BaseGameActivity;
-import org.anddev.andengine.util.Debug;
-
-import java.io.File;
-import java.io.IOException;
-import java.math.RoundingMode;
-import java.text.DecimalFormat;
-import java.util.ArrayList;
-import java.util.List;
-import java.util.concurrent.Executors;
-import java.util.concurrent.ScheduledExecutorService;
-import java.util.concurrent.TimeUnit;
-
-import ru.nsu.ccfit.zuev.audio.BassAudioPlayer;
-import ru.nsu.ccfit.zuev.audio.serviceAudio.SaveServiceObject;
-import ru.nsu.ccfit.zuev.audio.serviceAudio.SongService;
-import ru.nsu.ccfit.zuev.osu.async.AsyncTask;
-import ru.nsu.ccfit.zuev.osu.async.SyncTaskManager;
-import ru.nsu.ccfit.zuev.osu.game.SpritePool;
-import ru.nsu.ccfit.zuev.osu.helper.FileUtils;
-import ru.nsu.ccfit.zuev.osu.helper.InputManager;
-import ru.nsu.ccfit.zuev.osu.helper.StringTable;
-import ru.nsu.ccfit.zuev.osu.menu.FilterMenu;
-import ru.nsu.ccfit.zuev.osu.menu.LoadingScreen;
-import ru.nsu.ccfit.zuev.osu.menu.ModMenu;
-import ru.nsu.ccfit.zuev.osu.menu.SplashScene;
-import ru.nsu.ccfit.zuev.osu.online.OnlineManager;
-import ru.nsu.ccfit.zuev.osuplus.BuildConfig;
-import ru.nsu.ccfit.zuev.osuplus.R;
-
-public class MainActivity extends BaseGameActivity implements
-        IAccelerometerListener {
-    public static SongService songService;
-    public ServiceConnection connection;
-    private PowerManager.WakeLock wakeLock = null;
-    private String beatmapToAdd = null;
-    private SaveServiceObject saveServiceObject;
-    private final Handler handler = new Handler(Looper.getMainLooper());
-    private FirebaseAnalytics analytics;
-    private FirebaseCrashlytics crashlytics;
-    private boolean willReplay = false;
-    private static boolean activityVisible = true;
-
-    @Override
-    public Engine onLoadEngine() {
-        if (!checkPermissions()) {
-            return null;
-        }
-        analytics = FirebaseAnalytics.getInstance(this);
-        crashlytics = FirebaseCrashlytics.getInstance();
-        Config.loadConfig(this);
-        initialGameDirectory();
-        //Debug.setDebugLevel(Debug.DebugLevel.NONE);
-        StringTable.setContext(this);
-        ToastLogger.init(this);
-        SyncTaskManager.getInstance().init(this);
-        InputManager.setContext(this);
-        OnlineManager.getInstance().Init(getApplicationContext());
-        crashlytics.setUserId(Config.getOnlineDeviceID());
-
-        final DisplayMetrics dm = new DisplayMetrics();
-        getWindowManager().getDefaultDisplay().getMetrics(dm);
-/*        final double screenSize = Math.sqrt(Utils.sqr(dm.widthPixels / dm.xdpi)
-                + Utils.sqr(dm.heightPixels / dm.ydpi));*/
-        double screenInches = Math.sqrt(Math.pow(dm.heightPixels, 2) + Math.pow(dm.widthPixels, 2)) / (dm.density * 160.0f);
-        Debug.i("screen inches: " + screenInches);
-        Config.setScaleMultiplier((float) ((11 - 5.2450170716245195) / 5));
-
-        Config.setTextureQuality(1);
-        final PowerManager manager = (PowerManager) getSystemService(Context.POWER_SERVICE);
-        wakeLock = manager.newWakeLock(PowerManager.SCREEN_DIM_WAKE_LOCK,
-                "osudroid:osu");
-
-        Camera mCamera = new SmoothCamera(0, 0, Config.getRES_WIDTH(),
-                Config.getRES_HEIGHT(), 0, 1800, 1);
-        final EngineOptions opt = new EngineOptions(true,
-                null, new RatioResolutionPolicy(
-                Config.getRES_WIDTH(), Config.getRES_HEIGHT()),
-                mCamera);
-        opt.setNeedsMusic(true);
-        opt.setNeedsSound(true);
-        opt.getRenderOptions().disableExtensionVertexBufferObjects();
-        opt.getTouchOptions().enableRunOnUpdateThread();
-        final Engine engine = new Engine(opt);
-        try {
-            if (MultiTouch.isSupported(this)) {
-                engine.setTouchController(new MultiTouchController());
-            } else {
-                ToastLogger.showText(
-                        StringTable.get(R.string.message_error_multitouch),
-                        false);
-            }
-        } catch (final MultiTouchException e) {
-            ToastLogger.showText(
-                    StringTable.get(R.string.message_error_multitouch),
-                    false);
-        }
-        GlobalManager.getInstance().setCamera(mCamera);
-        GlobalManager.getInstance().setEngine(engine);
-        GlobalManager.getInstance().setMainActivity(this);
-        return GlobalManager.getInstance().getEngine();
-    }
-
-    private void initialGameDirectory() {
-        File dir = new File(Config.getBeatmapPath());
-        // Creating Osu directory if it doesn't exist
-        if (!dir.exists()) {
-            if (!dir.mkdirs()) {
-                Config.setBeatmapPath(Config.getCorePath() + "Songs/");
-                dir = new File(Config.getBeatmapPath());
-                if (!(dir.exists() || dir.mkdirs())) {
-                    ToastLogger.showText(StringTable.format(
-                            R.string.message_error_createdir, dir.getPath()),
-                            true);
-                } else {
-                    final SharedPreferences prefs = PreferenceManager
-                            .getDefaultSharedPreferences(this);
-                    final SharedPreferences.Editor editor = prefs.edit();
-                    editor.putString("directory", dir.getPath());
-                    editor.commit();
-                }
-
-            }
-            final File nomedia = new File(dir.getParentFile(), ".nomedia");
-            try {
-                nomedia.createNewFile();
-            } catch (final IOException e) {
-                Debug.e("LibraryManager: " + e.getMessage(), e);
-            }
-        }
-
-        final File skinDir = new File(Config.getCorePath() + "/Skin");
-        // Creating Osu/Skin directory if it doesn't exist
-        if (!skinDir.exists()) {
-            skinDir.mkdirs();
-        }
-    }
-
-    private void initPreferences() {
-        final SharedPreferences prefs = PreferenceManager
-                .getDefaultSharedPreferences(this);
-
-        if (prefs.getString("playername", "").equals("")) {
-            final SharedPreferences.Editor editor = prefs.edit();
-            editor.putString("playername", "Guest");
-            editor.commit();
-
-            final AlertDialog.Builder alert = new AlertDialog.Builder(this);
-
-            alert.setTitle(StringTable.get(R.string.dialog_playername_title));
-            alert.setMessage(StringTable
-                    .get(R.string.dialog_playername_message));
-
-            final EditText input = new EditText(this);
-            input.setText("Guest");
-            alert.setView(input);
-
-            alert.setPositiveButton(StringTable.get(R.string.dialog_ok),
-                    new DialogInterface.OnClickListener() {
-
-                        public void onClick(final DialogInterface dialog,
-                                            final int whichButton) {
-                            final String value = input.getText().toString();
-                            editor.putString("playername", value);
-                            editor.commit();
-                        }
-                    });
-
-            alert.show();
-        }
-
-        if (prefs.getBoolean("qualitySet", false) == false) {
-            final SharedPreferences.Editor editor = prefs.edit();
-            editor.putBoolean("qualitySet", true);
-            final DisplayMetrics dm = new DisplayMetrics();
-            getWindowManager().getDefaultDisplay().getMetrics(dm);
-
-            if (dm.densityDpi > DisplayMetrics.DENSITY_MEDIUM) {
-                editor.putBoolean("lowtextures", false);
-            } else {
-                editor.putBoolean("lowtextures", false);
-            }
-            editor.commit();
-        }
-
-        if (prefs.getBoolean("onlineSet", false) == false) {
-
-            Editor editor = prefs.edit();
-            editor.putBoolean("onlineSet", true);
-            editor.commit();
-        }
-    }
-
-    @Override
-    public void onLoadResources() {
-        Config.setTextureQuality(1);
-        ResourceManager.getInstance().Init(mEngine, this);
-        ResourceManager.getInstance().loadHighQualityAsset("welcome", "gfx/welcome.png");
-        ResourceManager.getInstance().loadHighQualityAsset("loading_start", "gfx/loading.png");
-
-        ResourceManager.getInstance().loadSound("welcome", "sfx/welcome.ogg", false);
-        ResourceManager.getInstance().loadSound("welcome_piano", "sfx/welcome_piano.ogg", false);
-
-        // Setting the scene as fast as we can
-        getEngine().setScene(SplashScene.INSTANCE.getScene());
-
-        ResourceManager.getInstance().loadHighQualityAsset("logo", "logo.png");
-        ResourceManager.getInstance().loadHighQualityAsset("play", "play.png");
-        ResourceManager.getInstance().loadHighQualityAsset("exit", "exit.png");
-        ResourceManager.getInstance().loadHighQualityAsset("chimu", "chimu.png");
-        ResourceManager.getInstance().loadHighQualityAsset("options", "options.png");
-        ResourceManager.getInstance().loadHighQualityAsset("offline-avatar", "offline-avatar.png");
-        ResourceManager.getInstance().loadHighQualityAsset("star", "gfx/star.png");
-        ResourceManager.getInstance().loadHighQualityAsset("music_play", "music_play.png");
-        ResourceManager.getInstance().loadHighQualityAsset("music_pause", "music_pause.png");
-        ResourceManager.getInstance().loadHighQualityAsset("music_stop", "music_stop.png");
-        ResourceManager.getInstance().loadHighQualityAsset("music_next", "music_next.png");
-        ResourceManager.getInstance().loadHighQualityAsset("music_prev", "music_prev.png");
-        ResourceManager.getInstance().loadHighQualityAsset("music_np", "music_np.png");
-        ResourceManager.getInstance().loadHighQualityAsset("songselect-top", "songselect-top.png");
-        File bg;
-        if ((bg = new File(Config.getSkinPath() + "menu-background.png")).exists()
-                || (bg = new File(Config.getSkinPath() + "menu-background.jpg")).exists()) {
-            ResourceManager.getInstance().loadHighQualityFile("menu-background", bg);
-        }
-        // ResourceManager.getInstance().loadHighQualityAsset("exit", "exit.png");
-        ResourceManager.getInstance().loadFont("font", null, 28, Color.WHITE);
-        ResourceManager.getInstance().loadFont("smallFont", null, 21, Color.WHITE);
-        ResourceManager.getInstance().loadStrokeFont("strokeFont", null, 36, Color.BLACK, Color.WHITE);
-    }
-
-    @Override
-    public Scene onLoadScene() {
-        return SplashScene.INSTANCE.getScene();
-    }
-
-    @Override
-    public void onLoadComplete() {
-        new AsyncTask() {
-            @Override
-            public void run() {
-                BassAudioPlayer.initDevice();
-                GlobalManager.getInstance().init();
-                analytics.logEvent(FirebaseAnalytics.Event.APP_OPEN, null);
-                GlobalManager.getInstance().setLoadingProgress(50);
-                checkNewSkins();
-                Config.loadSkins();
-                checkNewBeatmaps();
-                if (!LibraryManager.INSTANCE.loadLibraryCache(true)) {
-                    LibraryManager.INSTANCE.scanLibrary();
-                    System.gc();
-                }
-                SplashScene.INSTANCE.playWelcomeAnimation();
-                try
-                {
-                    // Allow the welcome animation to progress before entering onComplete state.
-                    Thread.sleep(2500);
-                }
-                catch (InterruptedException ignored)
-                {
-                }
-                Updater.getInstance().checkForUpdates(false, true);
-            }
-
-            @Override
-            public void onComplete() {
-                GlobalManager.getInstance().setInfo("");
-                GlobalManager.getInstance().setLoadingProgress(100);
-                ResourceManager.getInstance().loadFont("font", null, 28, Color.WHITE);
-                GlobalManager.getInstance().getEngine().setScene(GlobalManager.getInstance().getMainScene().getScene());
-                GlobalManager.getInstance().getMainScene().loadBeatmap();
-                initPreferences();
-                availableInternalMemory();
-                AccessibilityDetector.start(MainActivity.this);
-                if (willReplay) {
-                    GlobalManager.getInstance().getMainScene().watchReplay(beatmapToAdd);
-                    willReplay = false;
-                }
-            }
-        }.execute();
-    }
-    /*
-    Accuracy isn't the best, but it's sufficient enough
-    to determine whether storage is low or not
-     */
-    private void availableInternalMemory() {
-        DecimalFormat df = new DecimalFormat("#.##");
-        df.setRoundingMode(RoundingMode.HALF_EVEN);
-
-        double availableMemory;
-        double minMem = 1073741824D; //1 GiB = 1073741824 bytes
-        File internal = Environment.getDataDirectory();
-        StatFs stat = new StatFs(internal.getPath());
-        availableMemory = (double) stat.getAvailableBytes();
-        String toastMessage = String.format(StringTable.get(R.string.message_low_storage_space), df.format(availableMemory / minMem));
-        if(availableMemory < 0.5 * minMem) { //I set 512MiB as a minimum
-            Toast.makeText(this, toastMessage, Toast.LENGTH_SHORT).show();
-        }
-        Debug.i("Free Space: " + df.format(availableMemory / minMem));
-    }
-
-    @SuppressLint("ResourceType")
-    @Override
-    protected void onSetContentView() {
-        this.mRenderSurfaceView = new RenderSurfaceView(this);
-        if(Config.isUseDither()) {
-            this.mRenderSurfaceView.setEGLConfigChooser(8,8,8,8,24,0);
-            this.mRenderSurfaceView.getHolder().setFormat(PixelFormat.RGBA_8888);
-        } else {
-            this.mRenderSurfaceView.setEGLConfigChooser(true);
-        }
-        this.mRenderSurfaceView.setRenderer(this.mEngine);
-
-        RelativeLayout layout = new RelativeLayout(this);
-        layout.setBackgroundColor(Color.argb(255, 0, 0, 0));
-        layout.addView(
-                mRenderSurfaceView,
-                new RelativeLayout.LayoutParams(
-                        ViewGroup.LayoutParams.MATCH_PARENT,
-                        ViewGroup.LayoutParams.MATCH_PARENT){{
-                    addRule(RelativeLayout.CENTER_IN_PARENT);
-                }});
-
-        FrameLayout frameLayout = new FrameLayout(this);
-        frameLayout.setId(0x28371);
-        layout.addView(frameLayout, new RelativeLayout.LayoutParams(ViewGroup.LayoutParams.MATCH_PARENT, ViewGroup.LayoutParams.MATCH_PARENT));
-
-        View c = new View(this);
-        c.setBackgroundColor(Color.argb(0, 0, 0, 0));
-        layout.addView(c, new RelativeLayout.LayoutParams(ViewGroup.LayoutParams.MATCH_PARENT, ViewGroup.LayoutParams.MATCH_PARENT));
-
-        this.setContentView(
-                layout,
-                new FrameLayout.LayoutParams(FrameLayout.LayoutParams.MATCH_PARENT, FrameLayout.LayoutParams.MATCH_PARENT) {{
-                    gravity = Gravity.CENTER;
-                }});
-
-        ActivityOverlay.initial(this, frameLayout.getId());
-    }
-
-    public void checkNewBeatmaps() {
-        GlobalManager.getInstance().setInfo("Checking for new maps...");
-        final File mainDir = new File(Config.getCorePath());
-        if (beatmapToAdd != null) {
-            File file = new File(beatmapToAdd);
-            if (file.getName().toLowerCase().endsWith(".osz")) {
-                ToastLogger.showText(
-                        StringTable.get(R.string.message_lib_importing),
-                        false);
-
-                FileUtils.extractZip(beatmapToAdd, Config.getBeatmapPath());
-                // LibraryManager.INSTANCE.sort();
-                LibraryManager.INSTANCE.saveToCache();
-            } else if (file.getName().endsWith(".odr")) {
-                willReplay = true;
-            }
-        } else if (mainDir.exists() && mainDir.isDirectory()) {
-            File[] filelist = FileUtils.listFiles(mainDir, ".osz");
-            final ArrayList<String> beatmaps = new ArrayList<>();
-            for (final File file : filelist) {
-                try (var zip = new ZipFile(file)) {
-                    if (zip.isValidZipFile()) {
-                        beatmaps.add(file.getPath());
-                    }
-                } catch (IOException ignored) {}
-            }
-
-            File beatmapDir = new File(Config.getBeatmapPath());
-            if (beatmapDir.exists()
-                    && beatmapDir.isDirectory()) {
-                filelist = FileUtils.listFiles(beatmapDir, ".osz");
-                for (final File file : filelist) {
-                    try (var zip = new ZipFile(file)) {
-                        if (zip.isValidZipFile()) {
-                            beatmaps.add(file.getPath());
-                        }
-                    } catch (IOException ignored) {}
-                }
-            }
-
-            File downloadDir = Environment.getExternalStoragePublicDirectory(Environment.DIRECTORY_DOWNLOADS);
-            if (Config.isSCAN_DOWNLOAD()
-                    && downloadDir.exists()
-                    && downloadDir.isDirectory()) {
-                filelist = FileUtils.listFiles(downloadDir, ".osz");
-                for (final File file : filelist) {
-                    try (var zip = new ZipFile(file)) {
-                        if (zip.isValidZipFile()) {
-                            beatmaps.add(file.getPath());
-                        }
-                    } catch (IOException ignored) {}
-                }
-            }
-
-            if (beatmaps.size() > 0) {
-                // final boolean deleteOsz = Config.isDELETE_OSZ();
-                // Config.setDELETE_OSZ(true);
-                ToastLogger.showText(StringTable.format(
-                        R.string.message_lib_importing_several,
-                        beatmaps.size()), false);
-                for (final String beatmap : beatmaps) {
-                    FileUtils.extractZip(beatmap, Config.getBeatmapPath());
-                }
-                // Config.setDELETE_OSZ(deleteOsz);
-
-                // LibraryManager.INSTANCE.sort();
-                LibraryManager.INSTANCE.saveToCache();
-            }
-        }
-    }
-
-    public void checkNewSkins() {
-        GlobalManager.getInstance().setInfo("Checking new skins...");
-
-        final ArrayList<String> skins = new ArrayList<>();
-
-        // Scanning skin directory
-        final File skinDir = new File(Config.getSkinTopPath());
-
-        if (skinDir.exists() && skinDir.isDirectory()) {
-            final File[] files = FileUtils.listFiles(skinDir, ".osk");
-
-            for (final File file : files) {
-                try (var zip = new ZipFile(file)) {
-                    if (zip.isValidZipFile()) {
-                        skins.add(file.getPath());
-                    }
-                } catch (IOException ignored) {}
-            }
-        }
-
-        // Scanning download directory
-        final File downloadDir = Environment.getExternalStoragePublicDirectory(Environment.DIRECTORY_DOWNLOADS);
-
-        if (Config.isSCAN_DOWNLOAD()
-                && downloadDir.exists()
-                && downloadDir.isDirectory()) {
-            final File[] files = FileUtils.listFiles(downloadDir, ".osk");
-
-            for (final File file : files) {
-                try (var zip = new ZipFile(file)) {
-                    if (zip.isValidZipFile()) {
-                        skins.add(file.getPath());
-                    }
-                } catch (IOException ignored) {}
-            }
-        }
-
-        if (skins.size() > 0) {
-            ToastLogger.showText(StringTable.format(
-                    R.string.message_skin_importing_several,
-                    skins.size()), false);
-
-            for (final String skin : skins) {
-                if (FileUtils.extractZip(skin, Config.getSkinTopPath())) {
-                    String folderName = skin.substring(0, skin.length() - 4);
-                    // We have imported the skin!
-                    ToastLogger.showText(
-                            StringTable.format(R.string.message_lib_imported, folderName),
-                            true);
-                    Config.addSkin(folderName.substring(folderName.lastIndexOf("/") + 1), skin);
-                }
-            }
-        }
-    }
-
-    public Handler getHandler() {
-        return handler;
-    }
-
-    public FirebaseAnalytics getAnalytics() {
-        return analytics;
-    }
-
-    public PowerManager.WakeLock getWakeLock() {
-        return wakeLock;
-    }
-
-    public static boolean isActivityVisible() {
-        return activityVisible;
-    }
-
-    @Override
-    protected void onCreate(Bundle pSavedInstanceState) {
-        super.onCreate(pSavedInstanceState);
-        if (this.mEngine == null) {
-            return;
-        }
-
-        if (BuildConfig.DEBUG) {
-            //Toast.makeText(this,"this is debug version",Toast.LENGTH_LONG).show();
-            try {
-                File d = new File(Environment.getExternalStorageDirectory(), "osu!droid/Log");
-                if (!d.exists()) d.mkdirs();
-                File f = new File(d, "rawlog.txt");
-                if (!f.exists()) f.createNewFile();
-                Runtime.getRuntime().exec("logcat -f " + (f.getAbsolutePath()));
-            } catch (IOException e) {
-            }
-        }
-        onBeginBindService();
-    }
-
-    public void onBeginBindService() {
-        if (connection == null && songService == null) {
-            connection = new ServiceConnection() {
-                @Override
-                public void onServiceConnected(ComponentName name, IBinder service) {
-                    songService = ((SongService.ReturnBindObject) service).getObject();
-                    saveServiceObject = (SaveServiceObject) getApplication();
-                    saveServiceObject.setSongService(songService);
-                    GlobalManager.getInstance().setSongService(songService);
-                }
-
-                @Override
-                public void onServiceDisconnected(ComponentName name) {
-
-                }
-
-            };
-
-            bindService(new Intent(MainActivity.this, SongService.class), connection, BIND_AUTO_CREATE);
-        }
-        GlobalManager.getInstance().setSongService(songService);
-        GlobalManager.getInstance().setSaveServiceObject(saveServiceObject);
-    }
-
-    @Override
-    protected void onStart() {
-//        this.enableAccelerometerSensor(this);
-        if (getIntent().getAction() != null
-                && getIntent().getAction().equals(Intent.ACTION_VIEW)) {
-            if (ContentResolver.SCHEME_FILE.equals(getIntent().getData().getScheme())) {
-                beatmapToAdd = getIntent().getData().getPath();
-            }
-            if (BuildConfig.DEBUG) {
-                System.out.println(getIntent());
-                System.out.println(getIntent().getData().getEncodedPath());
-            }
-        }
-        super.onStart();
-    }
-
-    @Override
-    public void onResume() {
-        super.onResume();
-        if (this.mEngine == null) {
-            return;
-        }
-        activityVisible = true;
-        if (GlobalManager.getInstance().getEngine() != null && GlobalManager.getInstance().getGameScene() != null
-                && GlobalManager.getInstance().getEngine().getScene() == GlobalManager.getInstance().getGameScene().getScene()) {
-            GlobalManager.getInstance().getEngine().getTextureManager().reloadTextures();
-        }
-        if (GlobalManager.getInstance().getMainScene() != null) {
-            if (songService != null && Build.VERSION.SDK_INT > 10) {
-                if (songService.hideNotification()) {
-                    if (wakeLock != null && wakeLock.isHeld()) wakeLock.release();
-                    GlobalManager.getInstance().getMainScene().loadBeatmapInfo();
-                    GlobalManager.getInstance().getMainScene().loadTimeingPoints(false);
-                    GlobalManager.getInstance().getMainScene().progressBar.setTime(songService.getLength());
-                    GlobalManager.getInstance().getMainScene().progressBar.setPassedTime(songService.getPosition());
-                    GlobalManager.getInstance().getMainScene().musicControl(MainScene.MusicOption.SYNC);
-                }
-            }
-        }
-    }
-    
-    @Override
-    public void onPause() {
-        super.onPause();
-        activityVisible = false;
-        if (this.mEngine == null) {
-            return;
-        }
-        if (GlobalManager.getInstance().getEngine() != null && GlobalManager.getInstance().getGameScene() != null
-                && GlobalManager.getInstance().getEngine().getScene() == GlobalManager.getInstance().getGameScene().getScene()) {
-            SpritePool.getInstance().purge();
-            GlobalManager.getInstance().getGameScene().pause();
-        }
-        if (GlobalManager.getInstance().getMainScene() != null) {
-            BeatmapInfo beatmapInfo = GlobalManager.getInstance().getMainScene().beatmapInfo;
-            if (songService != null && beatmapInfo != null && !songService.isGaming()) {
-                songService.showNotification();
-
-                if (wakeLock == null) {
-                    PowerManager powerManager = (PowerManager) getSystemService(POWER_SERVICE);
-                    wakeLock = powerManager.newWakeLock(PowerManager.PARTIAL_WAKE_LOCK, "osudroid:MainActivity");
-                }
-                wakeLock.acquire();
-            } else {
-                if (songService != null) {
-                    songService.pause();
-                }
-            }
-        }
-    }
-
-    @Override
-    public void onStop() {
-        super.onStop();
-        activityVisible = false;
-    }
-
-    @Override
-    public void onWindowFocusChanged(boolean hasFocus) {
-        super.onWindowFocusChanged(hasFocus);
-        if (this.mEngine == null) {
-            return;
-        }
-        if (GlobalManager.getInstance().getEngine() != null
-                && GlobalManager.getInstance().getGameScene() != null
-                && !hasFocus
-                && GlobalManager.getInstance().getEngine().getScene() == GlobalManager.getInstance().getGameScene().getScene()) {
-            if (!GlobalManager.getInstance().getGameScene().isPaused()) {
-                GlobalManager.getInstance().getGameScene().pause();
-            }
-        }
-        if (hasFocus && Build.VERSION.SDK_INT >= Build.VERSION_CODES.KITKAT && Config.isHideNaviBar()) {
-            getWindow().getDecorView().setSystemUiVisibility(
-                View.SYSTEM_UI_FLAG_LAYOUT_STABLE
-                | View.SYSTEM_UI_FLAG_LAYOUT_HIDE_NAVIGATION
-                | View.SYSTEM_UI_FLAG_LAYOUT_FULLSCREEN
-                | View.SYSTEM_UI_FLAG_HIDE_NAVIGATION
-                | View.SYSTEM_UI_FLAG_FULLSCREEN
-                | View.SYSTEM_UI_FLAG_IMMERSIVE_STICKY);
-        }
-    }
-
-    @Override
-    public void onAccelerometerChanged(final AccelerometerData arg0) {
-        if (this.mEngine == null) {
-            return;
-        }
-        if (GlobalManager.getInstance().getCamera().getRotation() == 0 && arg0.getY() < -5) {
-            GlobalManager.getInstance().getCamera().setRotation(180);
-        } else if (GlobalManager.getInstance().getCamera().getRotation() == 180 && arg0.getY() > 5) {
-            GlobalManager.getInstance().getCamera().setRotation(0);
-        }
-    }
-
-    @Override
-    public boolean onKeyDown(final int keyCode, final KeyEvent event) {
-        if (this.mEngine == null) {
-            return false;
-        }
-
-        if (AccessibilityDetector.isIllegalServiceDetected())
-            return false;
-
-        if (event.getAction() != KeyEvent.ACTION_DOWN) {
-            return super.onKeyDown(keyCode, event);
-        }
-        if (GlobalManager.getInstance().getEngine() == null) {
-            return super.onKeyDown(keyCode, event);
-        }
-
-        if (event.getAction() == TouchEvent.ACTION_DOWN && keyCode == KeyEvent.KEYCODE_BACK && ActivityOverlay.onBackPress()) {
-            return true;
-        }
-
-        if (GlobalManager.getInstance().getGameScene() != null
-                && (keyCode == KeyEvent.KEYCODE_BACK || keyCode == KeyEvent.KEYCODE_MENU)
-                && GlobalManager.getInstance().getEngine().getScene() == GlobalManager.getInstance().getGameScene().getScene()) {
-            if (GlobalManager.getInstance().getGameScene().isPaused()) {
-                GlobalManager.getInstance().getGameScene().resume();
-            } else {
-                GlobalManager.getInstance().getGameScene().pause();
-            }
-            return true;
-        }
-        if (GlobalManager.getInstance().getScoring() != null && keyCode == KeyEvent.KEYCODE_BACK
-                && GlobalManager.getInstance().getEngine().getScene() == GlobalManager.getInstance().getScoring().getScene()) {
-            GlobalManager.getInstance().getScoring().replayMusic();
-            GlobalManager.getInstance().getEngine().setScene(GlobalManager.getInstance().getSongMenu().getScene());
-            GlobalManager.getInstance().getSongMenu().updateScore();
-            ResourceManager.getInstance().getSound("applause").stop();
-            GlobalManager.getInstance().getScoring().setReplayID(-1);
-            return true;
-        }
-        if ((keyCode == KeyEvent.KEYCODE_BACK || keyCode == KeyEvent.KEYCODE_ENTER)
-                && GlobalManager.getInstance().getEngine() != null
-                && GlobalManager.getInstance().getSongMenu() != null
-                && GlobalManager.getInstance().getEngine().getScene() == GlobalManager.getInstance().getSongMenu().getScene()
-                && GlobalManager.getInstance().getSongMenu().getScene().hasChildScene()) {
-            if (FilterMenu.getInstance().getClass() == FilterMenu.class) {
-                if (GlobalManager.getInstance().getSongMenu().getScene().getChildScene() == FilterMenu.getInstance()
-                        .getScene()) {
-                    if (keyCode == KeyEvent.KEYCODE_ENTER) {
-                        InputManager.getInstance().toggleKeyboard();
-                    }
-                    FilterMenu.getInstance().hideMenu();
-                }
-            }
-
-            /*if (GlobalManager.getInstance().getSongMenu().getScene().getChildScene() == PropsMenu.getInstance()
-                    .getScene()) {
-                PropsMenu.getInstance().saveChanges();
-                if (keyCode == KeyEvent.KEYCODE_ENTER) {
-                    InputManager.getInstance().toggleKeyboard();
-                }
-            }*/
-
-            if (GlobalManager.getInstance().getSongMenu().getScene().getChildScene() == ModMenu.getInstance().getScene()) {
-                ModMenu.getInstance().hide();
-            }
-
-            return true;
-        }
-        if (GlobalManager.getInstance().getSongMenu() != null && GlobalManager.getInstance().getEngine() != null
-                && keyCode == KeyEvent.KEYCODE_MENU
-                && GlobalManager.getInstance().getEngine().getScene() == GlobalManager.getInstance().getSongMenu().getScene()
-                && GlobalManager.getInstance().getSongMenu().getScene().hasChildScene() == false) {
-            GlobalManager.getInstance().getSongMenu().stopScroll(0);
-            GlobalManager.getInstance().getSongMenu().showPropertiesMenu(null);
-            return true;
-        }
-        if (keyCode == KeyEvent.KEYCODE_BACK) {
-            if (GlobalManager.getInstance().getEngine() != null && GlobalManager.getInstance().getSongMenu() != null &&
-                    GlobalManager.getInstance().getEngine().getScene() == GlobalManager.getInstance().getSongMenu().getScene()) {
-
-                //SongMenu 界面按返回按钮（系统按钮）
-                GlobalManager.getInstance().getSongMenu().back();
-            } else {
-
-                if (GlobalManager.getInstance().getEngine().getScene() instanceof LoadingScreen.LoadingScene) {
-                    return true;
-                }
-
-                GlobalManager.getInstance().getMainScene().showExitDialog();
-            }
-            return true;
-        }
-
-        if (InputManager.getInstance().isStarted()) {
-            if (keyCode == KeyEvent.KEYCODE_DEL) {
-                InputManager.getInstance().pop();
-            } else if (keyCode != KeyEvent.KEYCODE_ENTER) {
-                final char c = (char) event.getUnicodeChar();
-                if (c != 0) {
-                    InputManager.getInstance().append(c);
-                }
-            }
-        }
-        return super.onKeyDown(keyCode, event);
-    }
-
-    public void forcedExit() {
-        if(GlobalManager.getInstance().getEngine().getScene() == GlobalManager.getInstance().getGameScene().getScene()) {
-            GlobalManager.getInstance().getGameScene().quit();
-        }
-        GlobalManager.getInstance().getEngine().setScene(GlobalManager.getInstance().getMainScene().getScene());
-        GlobalManager.getInstance().getMainScene().exit();
-    }
-
-    public long getVersionCode() {
-        long versionCode = 0;
-        try {
-            PackageInfo packageInfo = getPackageManager().getPackageInfo(
-                getPackageName(), 0);
-            if(Build.VERSION.SDK_INT >= Build.VERSION_CODES.P) {
-                versionCode = packageInfo.getLongVersionCode();
-            }else {
-                versionCode = packageInfo.versionCode;
-            }
-        } catch (PackageManager.NameNotFoundException e) {
-            Debug.e("PackageManager: " + e.getMessage(), e);
-        }
-        return versionCode;
-    }
-
-    public float getRefreshRate() {
-        return ((WindowManager) getSystemService(Context.WINDOW_SERVICE))
-            .getDefaultDisplay()
-            .getRefreshRate();
-    }
-
-    private boolean checkPermissions() {
-        if(Build.VERSION.SDK_INT >= Build.VERSION_CODES.R &&
-                Environment.isExternalStorageManager()) {
-            return true;
-        }else if (Build.VERSION.SDK_INT < Build.VERSION_CODES.R &&
-                PermissionChecker.checkCallingOrSelfPermission(this, Manifest.permission.WRITE_EXTERNAL_STORAGE)
-                == PermissionChecker.PERMISSION_GRANTED) {
-            return true;
-        } else {
-            Intent grantPermission = new Intent(this, PermissionActivity.class);
-            startActivity(grantPermission);
-            overridePendingTransition(R.anim.fast_activity_swap, R.anim.fast_activity_swap);
-            finish();
-            return false;
-        }
-    }
-
-    @Override
-    protected void onDestroy() {
-        NotificationManagerCompat.from(getApplicationContext()).cancelAll();
-        super.onDestroy();
-    }
-}
-=======
-package ru.nsu.ccfit.zuev.osu;
-
-import android.Manifest;
-import android.accessibilityservice.AccessibilityServiceInfo;
-import android.annotation.SuppressLint;
-import android.app.AlertDialog;
-import android.content.ComponentName;
-import android.content.ContentResolver;
-import android.content.Context;
-import android.content.DialogInterface;
-import android.content.Intent;
-import android.content.IntentFilter;
 import android.content.ServiceConnection;
 import android.content.SharedPreferences;
 import android.content.SharedPreferences.Editor;
@@ -894,7 +30,6 @@
 import android.view.View;
 import android.view.ViewGroup;
 import android.view.WindowManager;
-import android.view.accessibility.AccessibilityManager;
 import android.widget.EditText;
 import android.widget.FrameLayout;
 import android.widget.RelativeLayout;
@@ -905,7 +40,6 @@
 import androidx.preference.PreferenceManager;
 
 import com.edlplan.ui.ActivityOverlay;
-import com.edlplan.ui.fragment.ConfirmDialogFragment;
 import com.google.firebase.analytics.FirebaseAnalytics;
 import com.google.firebase.crashlytics.FirebaseCrashlytics;
 
@@ -914,6 +48,7 @@
 import com.reco1l.legacy.ui.multiplayer.LobbyScene;
 import com.reco1l.legacy.ui.multiplayer.Multiplayer;
 import com.reco1l.legacy.ui.multiplayer.RoomScene;
+import com.reco1l.legacy.AccessibilityDetector;
 import net.lingala.zip4j.ZipFile;
 
 import org.anddev.andengine.engine.Engine;
@@ -937,10 +72,6 @@
 import java.math.RoundingMode;
 import java.text.DecimalFormat;
 import java.util.ArrayList;
-import java.util.List;
-import java.util.concurrent.Executors;
-import java.util.concurrent.ScheduledExecutorService;
-import java.util.concurrent.TimeUnit;
 
 import ru.nsu.ccfit.zuev.audio.BassAudioPlayer;
 import ru.nsu.ccfit.zuev.audio.serviceAudio.SaveServiceObject;
@@ -969,13 +100,11 @@
     private PowerManager.WakeLock wakeLock = null;
     private String beatmapToAdd = null;
     private SaveServiceObject saveServiceObject;
-    private IntentFilter filter;
     private final Handler handler = new Handler(Looper.getMainLooper());
     private FirebaseAnalytics analytics;
     private FirebaseCrashlytics crashlytics;
     private boolean willReplay = false;
     private static boolean activityVisible = true;
-    private boolean autoclickerDialogShown = false;
 
     // Multiplayer
     private Uri roomInviteLink;
@@ -1222,7 +351,7 @@
                 GlobalManager.getInstance().getMainScene().loadBeatmap();
                 initPreferences();
                 availableInternalMemory();
-                initAccessibilityDetector();
+                AccessibilityDetector.start(MainActivity.this);
 
                 if (roomInviteLink != null) {
                     LobbyScene.INSTANCE.connectFromLink(roomInviteLink);
@@ -1631,9 +760,8 @@
             return false;
         }
 
-        if(autoclickerDialogShown) {
+        if (AccessibilityDetector.isIllegalServiceDetected())
             return false;
-        }
 
         if (event.getAction() != KeyEvent.ACTION_DOWN) {
             return super.onKeyDown(keyCode, event);
@@ -1738,41 +866,12 @@
         return super.onKeyDown(keyCode, event);
     }
 
-    private void forcedExit() {
+    public void forcedExit() {
         if(GlobalManager.getInstance().getEngine().getScene() == GlobalManager.getInstance().getGameScene().getScene()) {
             GlobalManager.getInstance().getGameScene().quit();
         }
         GlobalManager.getInstance().getEngine().setScene(GlobalManager.getInstance().getMainScene().getScene());
         GlobalManager.getInstance().getMainScene().exit();
-    }
-
-    private void initAccessibilityDetector() {
-        ScheduledExecutorService scheduledExecutorService =
-            Executors.newSingleThreadScheduledExecutor();
-        scheduledExecutorService
-            .scheduleAtFixedRate(() -> {
-                AccessibilityManager manager = (AccessibilityManager)
-                    getSystemService(Context.ACCESSIBILITY_SERVICE);
-                List<AccessibilityServiceInfo> activeServices = new ArrayList<AccessibilityServiceInfo>(
-                    manager.getEnabledAccessibilityServiceList(
-                        AccessibilityServiceInfo.FEEDBACK_ALL_MASK));
-
-                for(AccessibilityServiceInfo activeService : activeServices) {
-                     int capabilities = activeService.getCapabilities();
-                    if((AccessibilityServiceInfo.CAPABILITY_CAN_PERFORM_GESTURES & capabilities)
-                            == AccessibilityServiceInfo.CAPABILITY_CAN_PERFORM_GESTURES) {
-                        if(!autoclickerDialogShown && activityVisible) {
-                            runOnUiThread(() -> {
-                                ConfirmDialogFragment dialog = new ConfirmDialogFragment()
-                                    .setMessage(R.string.message_autoclicker_detected);
-                                dialog.setOnDismissListener(() -> forcedExit());
-                                dialog.showForResult(isAccepted -> forcedExit());
-                            });
-                            autoclickerDialogShown = true;
-                        }
-                    }
-                }
-            }, 0, 1, TimeUnit.SECONDS);
     }
 
     public long getVersionCode() {
@@ -1819,5 +918,4 @@
         NotificationManagerCompat.from(getApplicationContext()).cancelAll();
         super.onDestroy();
     }
-}
->>>>>>> cd6db4e5
+}